"""Implementation of the MindtPy solver.

The MindtPy (MINLP Decomposition Tookit) solver applies a variety of
decomposition-based approaches to solve nonlinear continuous-discrete problems.
These approaches include:

- Outer approximation
- Benders decomposition
- Partial surrogate cuts
- Extended cutting plane

This solver implementation was developed by Carnegie Mellon University in the
research group of Ignacio Grossmann.

For nonconvex problems, the bounds self.LB and self.UB may not be rigorous.

Questions: Please make a post at StackOverflow and/or David Bernal <https://github.com/bernalde>

"""
import logging
from copy import deepcopy
from math import copysign
from pprint import pprint

from pyutilib.misc.config import ConfigBlock, ConfigValue
import pyomo.util.plugin
from pyomo.core.base import expr as EXPR
from pyomo.core.base import (Block, ComponentUID, Constraint, ConstraintList,
                             Expression, Objective, RangeSet, Set, Suffix, Var,
                             maximize, minimize, value)
from pyomo.core.base.expr_common import clone_expression
from pyomo.core.base.numvalue import NumericConstant
from pyomo.core.base.symbolic import differentiate
from pyomo.core.kernel import Binary, NonNegativeReals, Reals
from pyomo.opt import TerminationCondition as tc
from pyomo.opt import SolverFactory, SolverStatus
from pyomo.opt.base import IOptSolver
from pyomo.repn.canonical_repn import generate_canonical_repn
from pyomo.opt.results import ProblemSense, SolverResults

from pyomo.core import TransformationFactory
from pyomo.core.base import ComponentMap

from six.moves import range

logger = logging.getLogger('pyomo.contrib.mindtpy')

__version__ = (0, 0, 1)


def _positiveFloat(val):
    ans = float(val)
    if ans <= 0:
        raise ValueError("Expected positive float (got %s)" % (val,))
    return ans


def _positiveInt(val):
    ans = int(val)
    if ans <= 0:
        raise ValueError("Expected positive int (got %s)" % (val,))
    return ans


class _In(object):

    def __init__(self, allowable):
        self.allowable = allowable

    def __call__(self, value):
        if value in self.allowable:
            return value
        raise ValueError("%s not in %s" % (value, self._allowable))

class _DoNothing(object):
    """Do nothing, literally.

    This class is used in situations of "do something if attribute exists."
    """

    def __init__(self, *args, **kwargs):
        pass

    def __call__(self, *args, **kwargs):
        pass

    def __repr__(self):
        return "(Nothing)"

    def __getattr__(self, attr):
        def _do_nothing(*args, **kwargs):
            pass
        return _do_nothing


class MindtPySolver(pyomo.util.plugin.Plugin):
    """A decomposition-based MINLP solver.

    Arguments:
    """

    pyomo.util.plugin.implements(IOptSolver)
    pyomo.util.plugin.alias('mindtpy',
                            doc='The MindtPy decomposition-based MINLP solver')

    CONFIG = ConfigBlock("MindtPy")
    CONFIG.declare('bound_tolerance', ConfigValue(
        default=1E-5,
        domain=_positiveFloat,
        description='Bound tolerance',
        doc='Relative tolerance for bound feasibility checks'))
    CONFIG.declare('iteration_limit', ConfigValue(
        default=30,
        domain=_positiveInt,
        description='Iterations limit',
        doc='Number of maximum iterations in the decomposition methods'))
    CONFIG.declare('strategy', ConfigValue(
        default='OA',
        domain=_In(['OA', 'GBD', 'ECP', 'PSC']),
        description='Decomposition strategy',
        doc='MINLP Decomposition strategy to be applied to the method. '
            'Currently available Outer Approximation (OA), Extended Cutting '
            'Plane (ECP), Partial Surrogate Cuts (PSC), and Generalized '
            'Benders Decomposition (GBD)'))
    CONFIG.declare('init_strategy', ConfigValue(
        default='rNLP',
        domain=_In(['rNLP', 'initial_binary', 'max_binary']),
        description='Initialization strategy',
        doc='Initialization strategy used by any method. Currently the '
            'continuous relaxation of the MINLP (rNLP), solve a maximal '
            'covering problem (max_binary), and fix the initial value for '
            'the integer variables (initial_binary)'))
    CONFIG.declare('integer_cuts', ConfigValue(
        default=True,
        domain=bool,
        description='Integer cuts',
        doc='Add integer cuts after finding a feasible solution to the MINLP'))
    CONFIG.declare('max_slack', ConfigValue(
        default=1000.0,
        domain=_positiveFloat,
        description='Maximum slack variable',
        doc='Maximum slack variable value allowed for the Outer Approximation '
            'cuts'))
    CONFIG.declare('OA_penalty_factor', ConfigValue(
        default=1000.0,
        domain=_positiveFloat,
        description='Outer Approximation slack penalty factor',
        doc='In the objective function of the Outer Approximation method, the '
            'slack variables correcponding to all the constraints get '
            'multiplied by this number and added to the objective'))
    CONFIG.declare('ECP_tolerance', ConfigValue(
        default=1E-4,
        domain=_positiveFloat,
        description='ECP tolerance',
        doc='Feasibility tolerance used to determine the stopping criterion in'
            'the ECP method. As long as nonlinear constraint are violated for '
            'more than this tolerance, the mothod will keep iterating'))
    CONFIG.declare('nlp_solver', ConfigValue(
        default='ipopt',
        domain=_In(['ipopt']),
        description='NLP subsolver name',
        doc='Which NLP subsolver is going to be used for solving the nonlinear'
            'subproblems'))
    CONFIG.declare('nlp_solver_kwargs', ConfigBlock(
        implicit=True,
        description='NLP subsolver options',
        doc='Which NLP subsolver options to be passed to the solver while '
            'solving the nonlinear subproblems'))
    CONFIG.declare('mip_solver', ConfigValue(
        default='gurobi',
        domain=_In(['gurobi', 'cplex', 'cbc', 'glpk']),
        description='MIP subsolver name',
        doc='Which MIP subsolver is going to be used for solving the mixed-'
            'integer master problems'))
    CONFIG.declare('mip_solver_kwargs', ConfigBlock(
        implicit=True,
        description='MIP subsolver options',
        doc='Which MIP subsolver options to be passed to the solver while '
            'solving the mixed-integer master problems'))
    CONFIG.declare('modify_in_place', ConfigValue(
        default=True,
        domain=bool,
        description='Solve subproblems directly upon the model',
        doc='If true, MindtPy manipulations are performed directly upon '
            'the model. Otherwise, the model is first copied and solution '
            'values are copied over afterwards.'))
    CONFIG.declare('master_postsolve', ConfigValue(
        default=_DoNothing(),
        domain=None,
        description='Function to be executed after every master problem',
        doc='Callback hook after a solution of the master problem.'))
    CONFIG.declare('subproblem_postsolve', ConfigValue(
        default=_DoNothing(),
        domain=None,
        description='Function to be executed after every subproblem',
        doc='Callback hook after a solution of the nonlinear subproblem.'))
    CONFIG.declare('subproblem_postfeasible', ConfigValue(
        default=_DoNothing(),
        domain=None,
        description='Function to be executed after every feasible subproblem',
        doc='Callback hook after a feasible solution of the nonlinear subproblem.'))
    CONFIG.declare('load_solutions', ConfigValue(
        default=True,
        domain=bool,
        description='Solve subproblems directly upon the model',
        doc='if True, load solutions back into the model.'
            'This is only relevant if solve_in_place is not True.'))

    __doc__ += CONFIG.generate_yaml_template()

    def available(self, exception_flag=True):
        """Check if solver is available.

        TODO: For now, it is always available. However, sub-solvers may not
        always be available, and so this should reflect that possibility.

        """
        return True

    def version(self):
        """Return a 3-tuple describing the solver version."""
        return __version__

    def solve(self, model, **kwds):
        """Solve the model.

        Warning: this solver is still in beta. Keyword arguments subject to
        change. Undocumented keyword arguments definitely subject to change.

        Warning: at this point in time, if you try to use PSC or GBD with
        anything other than IPOPT as the NLP solver, bad things will happen.
        This is because the suffixes are not in place to extract dual values
        from the variable bounds for any other solver.

        TODO: something is wrong with the GBD implementation, I think...

        Args:
            model (Block): a Pyomo model or block to be solved

        Kwargs:
            tol (float): bound tolerance
            iterlim (int): maximum number of master iterations
            strategy (str): decomposition strategy to use. Possible values:
                OA, PSC, GBD, hPSC, ECP
            init_strategy (str): initialization strategy to use when generating
                the initial cuts to construct the master problem.
            int_cuts (str): use of integer cuts in the implementation.
            max_slack (float): upper bound on slack variable values
            OA_penalty (float): multiplier on objective penalization for slack
                variables.
            nlp (str): Solver to use for nonlinear subproblems
            nlp_kwargs (dict): Keyword arguments to pass to NLP solver
            mip (str): Solver to use for linear discrete problems
            mip_kwargs (dict): Keyword arguments to pass to MIP solver
            solve_in_place (bool): If true, MindtPy manipulations are performed
                directly upon the model. Otherwise, the model is first copied
                and solution values are copied over afterwards.
            master_postsolve (func): callback hook after a solution of the
                master problem
            subprob_postsolve (func): callback hook after a solution of the
                nonlinear subproblem
            subprob_postfeas (func): callback hook after feasible solution of
                the nonlinear subproblem
            load_solutions (bool): if True, load solutions back into the model.
                This is only relevant if solve_in_place is not True.

        """ 
        # + MindtPy.CONFIG.generate_yaml_template()

        config = self.CONFIG().set_value(kwds)

        # self.bound_tolerance = kwds.pop('tol', 1E-5)
        # self.iteration_limit = kwds.pop('iterlim', 30)
        # self.strategy = kwds.pop('strategy', 'OA')
        # self.initialization_strategy = kwds.pop('init_strategy', None)
        # self.integer_cuts = kwds.pop('int_cuts', 1)
        # self.max_slack = kwds.pop('max_slack', 1000)
        # self.OA_penalty_factor = kwds.pop('OA_penalty', 1000)
        # self.ECP_tolerance = kwds.pop('ECP_tolerance', 1E-4)
        # self.nlp_solver_name = kwds.pop('nlp', 'ipopt')
        # self.nlp_solver_kwargs = kwds.pop('nlp_kwargs', {})
        # self.mip_solver_name = kwds.pop('mip', 'gurobi')
        # self.mip_solver_kwargs = kwds.pop('mip_kwargs', {})
        # self.modify_in_place = kwds.pop('solve_in_place', True)
        # self.master_postsolve = kwds.pop('master_postsolve', _DoNothing())
        # self.subproblem_postsolve = kwds.pop('subprob_postsolve', _DoNothing())
        # self.subproblem_postfeasible = kwds.pop('subprob_postfeas',
        #                                         _DoNothing())
        # self.load_solutions = kwds.pop('load_solutions', True)
        self.tee = kwds.pop('tee', False)

        if self.tee:
            old_logger_level = logger.getEffectiveLevel()
            logger.setLevel(logging.INFO)

        # if kwds:
        #     print("Unrecognized arguments passed to MindtPy solver:")
        #     pprint(kwds)

        valid_strategies = ['OA', 'PSC', 'GBD', 'ECP']
        if config.strategy not in valid_strategies:
            raise ValueError('Unrecognized decomposition strategy %s. '
                             'Valid strategies include: %s'
                             % (solve_data.strategy,
                                valid_strategies))

        # If decomposition strategy is a hybrid, set the initial strategy
        if config.strategy == 'hPSC':
            config.strategy = 'PSC'
        else:
            config.strategy = config.strategy

        # When generating cuts, small duals multiplied by expressions can cause
        # problems. Exclude all duals smaller in absolue value than the
        # following.
        self.small_dual_tolerance = 1E-8
        self.integer_tolerance = 1E-5
        self.initial_feas = 1

        # Modify in place decides whether to run the algorithm on a copy of the
        # originally model passed to the solver, or whether to manipulate the
        # original model directly.
        if config.modify_in_place:
            self.m = m = model
        else:
            self.m = m = model.clone()

        # Store the initial model state as the best solution found. If we find
        # no better solution, then we will restore from this copy.
        self.best_solution_found = model.clone()

        # Save model initial values. These are used later to initialize NLP
        # subproblems.
        self.initial_variable_values = {
            id(v): v.value for v in m.component_data_objects(
                ctype=Var, descend_into=True)}

        # Create the solver results object
        res = self.results = SolverResults()
        res.problem.name = m.name
        res.problem.number_of_nonzeros = None  # TODO
        res.solver.name = 'MindtPy' + str(config.strategy)
        # TODO work on termination condition and message
        res.solver.termination_condition = None
        res.solver.message = None
        # TODO add some kind of timing
        res.solver.user_time = None
        res.solver.system_time = None
        res.solver.wallclock_time = None
        res.solver.termination_message = None

        # Validate the model to ensure that MindtPy is able to solve it.
        #
        # This needs to take place before the detection of nonlinear
        # constraints, because if the objective is nonlinear, it will be moved
        # to the constraints.
        assert(not hasattr(self, 'nonlinear_constraints'))
        self._validate_model()

        # Create a model block in which to store the generated linear
        # constraints. Do not leave the constraints on by default.
        lin = m.MindtPy_linear_cuts = Block()
        lin.deactivate()

        # Create a model block in which to store the generated feasibility slack
        # constraints. Do not leave the constraints on by default.
        feas = m.MindtPy_feas = Block()
        feas.deactivate()
        feas.feas_constraints = ConstraintList(
            doc='Feasibility Problem Constraints')

        # Integer cuts exclude particular discrete decisions
        lin.integer_cuts = ConstraintList(doc='integer cuts')
        # Feasible integer cuts exclude discrete realizations that have been
        # explored via an NLP subproblem. Depending on model characteristics,
        # the user may wish to revisit NLP subproblems (with a different
        # initialization, for example). Therefore, these cuts are not enabled
        # by default.
        #
        # Note: these cuts will only exclude integer realizations that are not
        # already in the primary integer_cuts ConstraintList.
        lin.feasible_integer_cuts = ConstraintList(doc='explored integer cuts')
        lin.feasible_integer_cuts.deactivate()

        # Build a list of binary variables
        self.binary_vars = [v for v in m.component_data_objects(
            ctype=Var, descend_into=True)
            if v.is_binary() and not v.fixed]

        # Build list of nonlinear constraints
        self.nonlinear_constraints = [
            v for v in m.component_data_objects(
                ctype=Constraint, active=True, descend_into=True)
            if v.body.polynomial_degree() not in (0, 1)]

        # Build list of  constraints
        self.constraints = [
            v for v in m.component_data_objects(
                ctype=Constraint, active=True, descend_into=True)]

        # Set up iteration counters
        self.nlp_iter = 0
        self.mip_iter = 0
        self.mip_subiter = 0

        # Set of NLP iterations for which cuts were generated
        lin.nlp_iters = Set(dimen=1)

        # Set of MIP iterations for which cuts were generated in ECP
        lin.mip_iters = Set(dimen=1)

        # Create an integer index set over the nonlinear constraints
        lin.nl_constraint_set = RangeSet(len(self.nonlinear_constraints))
        # Create an integer index set over the constraints
        feas.constraint_set = RangeSet(len(self.constraints))
        # Mapping Constraint -> integer index
        self.nl_map = {}
        # Mapping integer index -> Constraint
        self.nl_inverse_map = {}
        # Generate the two maps. These maps may be helpful for later
        # interpreting indices on the slack variables or generated cuts.
        for c, n in zip(self.nonlinear_constraints, lin.nl_constraint_set):
            self.nl_map[c] = n
            self.nl_inverse_map[n] = c

        # Mapping Constraint -> integer index
        self.feas_map = {}
        # Mapping integer index -> Constraint
        self.feas_inverse_map = {}
        # Generate the two maps. These maps may be helpful for later
        # interpreting indices on the slack variables or generated cuts.
        for c, n in zip(self.constraints, feas.constraint_set):
            self.feas_map[c] = n
            self.feas_inverse_map[n] = c

        # Create slack variables for OA cuts
        lin.slack_vars = Var(lin.nlp_iters, lin.nl_constraint_set,
                             domain=NonNegativeReals,
                             bounds=(0, config.max_slack), initialize=0)
        # Create slack variables for feasibility problem
        feas.slack_var = Var(feas.constraint_set,
                             domain=NonNegativeReals, initialize=1)

        # set up bounds
        self.LB = float('-inf')
        self.UB = float('inf')
        self.LB_progress = [self.LB]
        self.UB_progress = [self.UB]

        # Flag indicating whether the solution improved in the past iteration
        # or not
        self.solution_improved = False

        # Set up solvers
        self.nlp_solver = SolverFactory(config.nlp_solver)
        self.mip_solver = SolverFactory(config.mip_solver)

        # Initialize the master problem
        self._MindtPy_initialize_master()

        # Algorithm main loop
        self._MindtPy_iteration_loop()

        # Update values in original model
        if config.load_solutions:
            for v in self.best_solution_found.component_data_objects(
                    ctype=Var, descend_into=True):
                uid = ComponentUID(v)
                orig_model_var = uid.find_component_on(model)
                if orig_model_var is not None:
                    try:
                        orig_model_var.set_value(v.value)
                    except ValueError as err:
                        if 'is not in domain Binary' in err.message:
                            # check to see whether this is just a tolerance
                            # issue
                            if (value(abs(v - 1)) <= self.integer_tolerance or
                                    value(abs(v)) <= self.integer_tolerance):
                                orig_model_var.set_value(round(v.value))
                            else:
                                raise

    def _validate_model(self):
        m = self.m
        # Check for any integer variables
        if any(True for v in m.component_data_objects(
                ctype=Var, descend_into=True)
                if v.is_integer() and not v.fixed):
            raise ValueError('Model contains unfixed integer variables. '
                             'MindtPy does not currently support solution of '
                             'such problems.')
            # TODO add in the reformulation using base 2

        # Handle missing or multiple objectives
        objs = m.component_data_objects(
            ctype=Objective, active=True, descend_into=True)
        # Fetch the first active objective in the model
        main_obj = next(objs, None)
        if main_obj is None:
            raise ValueError('Model has no active objectives.')
        # Fetch the next active objective in the model
        if next(objs, None) is not None:
            raise ValueError('Model has multiple active objectives.')

        if not hasattr(m, 'dual'):  # Set up dual value reporting
            m.dual = Suffix(direction=Suffix.IMPORT)

        # Move the objective to the constraints
        m.MindtPy_objective_value = Var(domain=Reals, initialize=0)
        if main_obj.sense == minimize:
            m.MindtPy_objective_expr = Constraint(
                expr=m.MindtPy_objective_value >= main_obj.expr)
            m.dual[m.MindtPy_objective_expr] = 1
        else:
            m.MindtPy_objective_expr = Constraint(
                expr=m.MindtPy_objective_value <= main_obj.expr)
            m.dual[m.MindtPy_objective_expr] = -1
        main_obj.deactivate()
        self.obj = m.MindtPy_objective = Objective(
            expr=m.MindtPy_objective_value, sense=main_obj.sense)

        # TODO if any continuous variables are multipled with binary ones, need
        # to do some kind of transformation (Glover?) or throw an error message

    def _MindtPy_initialize_master(self):
        """Initialize the decomposition algorithm.

        This includes generating the initial cuts require to build the master
        problem.

        """
        m = self.m
        config = self.CONFIG()
        self.feas_constr_map = {}
        if (config.strategy == 'OA' or
                self.strategy == 'hPSC'):
            if not hasattr(m, 'dual'):  # Set up dual value reporting
                m.dual = Suffix(direction=Suffix.IMPORT)
            # Map Constraint, nlp_iter -> generated OA Constraint
            self.OA_constr_map = {}
            self._calc_jacobians()  # preload jacobians
            self.m.MindtPy_linear_cuts.oa_cuts = ConstraintList(
                doc='Outer approximation cuts')
        if config.strategy == 'ECP':
            if not hasattr(m, 'dual'):  # Set up dual value reporting
                m.dual = Suffix(direction=Suffix.IMPORT)
            # Map Constraint, nlp_iter -> generated ECP Constraint
            self.ECP_constr_map = {}
            self._calc_jacobians()  # preload jacobians
            self.m.MindtPy_linear_cuts.ecp_cuts = ConstraintList(
                doc='Extended Cutting Planes')
        if config.strategy == 'PSC':
            if not hasattr(m, 'dual'):  # Set up dual value reporting
                m.dual = Suffix(direction=Suffix.IMPORT)
            if not hasattr(m, 'ipopt_zL_out'):
                m.ipopt_zL_out = Suffix(direction=Suffix.IMPORT)
            if not hasattr(m, 'ipopt_zU_out'):
                m.ipopt_zU_out = Suffix(direction=Suffix.IMPORT)
            self._detect_nonlinear_vars()
            self.m.MindtPy_linear_cuts.psc_cuts = ConstraintList(
                doc='Partial surrogate cuts')
        if config.strategy == 'GBD':
            if not hasattr(m, 'dual'):
                m.dual = Suffix(direction=Suffix.IMPORT)
            if not hasattr(m, 'ipopt_zL_out'):
                m.ipopt_zL_out = Suffix(direction=Suffix.IMPORT)
            if not hasattr(m, 'ipopt_zU_out'):
                m.ipopt_zU_out = Suffix(direction=Suffix.IMPORT)
            self.m.MindtPy_linear_cuts.gbd_cuts = ConstraintList(
                doc='Generalized Benders cuts')

        # Set default initialization_strategy
        if config.init_strategy is None:
            if config.strategy == 'OA':
                config.init_strategy = 'rNLP'
            else:
                config.init_strategy = 'initial_binary'

        # Do the initialization
        if config.init_strategy == 'rNLP':
            self._init_rNLP()
        elif config.init_strategy == 'max_binary':
            self._init_max_binaries()
            if config.strategy == 'ECP':
                self._add_ecp_cut()
            else:
                self._solve_NLP_subproblem()
        elif config.init_strategy == 'initial_binary':
            self._init_initial_binaries()
            if config.strategy == 'ECP':
                self._add_ecp_cut()
            else:
                self._solve_NLP_subproblem()

    def _init_rNLP(self):
        """Initialize by solving the rNLP (relaxed binary variables)."""
        config = self.CONFIG()
        self.nlp_iter += 1
        print("NLP {}: Solve relaxed integrality.".format(self.nlp_iter))
        for v in self.binary_vars:
            v.domain = NonNegativeReals
            v.setlb(0)
            v.setub(1)
        results = self.nlp_solver.solve(self.m, options=config.nlp_solver_kwargs)
        for v in self.binary_vars:
            v.domain = Binary
        subprob_terminate_cond = results.solver.termination_condition
        if subprob_terminate_cond is tc.optimal:
            # Add OA cut
            if self.obj.sense == minimize:
                self.LB = value(self.obj.expr)
            else:
                self.UB = value(self.obj.expr)
            print('NLP {}: OBJ: {}  LB: {}  UB: {}'
                  .format(self.nlp_iter, value(self.obj.expr), self.LB,
                          self.UB))
            if config.strategy == 'OA':
                self._add_oa_cut()
            elif config.strategy == 'PSC':
                self._add_psc_cut()
            elif config.strategy == 'GBD':
                self._add_gbd_cut()
            elif config.strategy == 'ECP':
                self._add_ecp_cut()
                self._add_objective_linearization()
        elif subprob_terminate_cond is tc.infeasible:
            # TODO fail? try something else?
            raise ValueError('Initial relaxed NLP infeasible. '
                             'Problem may be infeasible.')
        else:
            raise ValueError(
                'MindtPy unable to handle relaxed NLP termination condition '
                'of {}'.format(subprob_terminate_cond))

    def _init_max_binaries(self):
        """Initialize by turning on as many binary variables as possible.

        The user would usually want to call _solve_NLP_subproblem after an
        invocation of this function.

        """
        self.mip_subiter += 1
        m = self.m
        print("MILP {}.{}: maximize value of binaries".format(
            self.mip_iter, self.mip_subiter))
        for c in self.nonlinear_constraints:
            c.deactivate()
        self.obj.deactivate()
        m.MindtPy_max_binary_obj = Objective(
            expr=sum(v for v in self.binary_vars), sense=maximize)
        getattr(m, 'ipopt_zL_out', _DoNothing()).deactivate()
        getattr(m, 'ipopt_zU_out', _DoNothing()).deactivate()
        results = self.mip_solver.solve(m, options=self.mip_solver_kwargs)
        getattr(m, 'ipopt_zL_out', _DoNothing()).activate()
        getattr(m, 'ipopt_zU_out', _DoNothing()).activate()
        m.del_component(m.MindtPy_max_binary_obj)
        self.obj.activate()
        for c in self.nonlinear_constraints:
            c.activate()
        solve_terminate_cond = results.solver.termination_condition
        if solve_terminate_cond is tc.optimal:
            pass  # good
        elif solve_terminate_cond is tc.infeasible:
            raise ValueError('Linear relaxation is infeasible. '
                             'Problem is infeasible.')
        else:
            raise ValueError('Cannot handle termination condition {}'.format(
                solve_terminate_cond))

    def _init_initial_binaries(self):
        """Initialize by using the intial values of the binary variables.

        The user would usually want to call _solve_NLP_subproblem after an
        invocation of this function.

        """
        pass

    def _add_objective_linearization(self):
        """Adds initial linearized objective in case it is nonlinear.

        This should be done for initializing the ECP method.

        """
        m = self.m
        self.mip_iter += 1
        gen = (obj for obj in self.jacs
               if obj is m.MindtPy_objective_expr)
        m.MindtPy_linear_cuts.mip_iters.add(self.mip_iter)
        sign_adjust = 1 if self.obj.sense == minimize else -1
        # generate new constraints
        # TODO some kind of special handling if the dual is phenomenally small?
        for obj in gen:
            c = m.MindtPy_linear_cuts.ecp_cuts.add(
                expr=sign_adjust * sum(
                    value(self.jacs[obj][id(var)]) * (var - value(var))
                    for var in list(EXPR.identify_variables(obj.body))) +
                value(obj.body) <= 0)
            self.ECP_constr_map[obj, self.mip_iter] = c

    def _MindtPy_iteration_loop(self):
        # Backup counter to prevent infinite loop
        config = self.CONFIG()
        backup_max_iter = max(1000, config.iteration_limit)
        backup_iter = 0
        while backup_iter < backup_max_iter:
            print('\n')  # print blank lines for visual display
            backup_iter += 1
            # Check bound convergence
            if self.LB + config.bound_tolerance >= self.UB:
                print('MindtPy exiting on bound convergence. '
                      'LB: {} + (tol {}) >= UB: {}'.format(
<<<<<<< HEAD
                          self.LB, self.bound_tolerance, self.UB))
=======
                          self.LB, config.bound_tolerance, self.UB) + '\n')
>>>>>>> 0a4e258f
                # res.solver.termination_condition = tc.optimal
                break
            # Check iteration limit
            if self.mip_iter >= config.iteration_limit:
                print('MindtPy unable to converge bounds '
                      'after {} master iterations.'.format(self.mip_iter))
                print('Final bound values: LB: {}  UB: {}'.
                      format(self.LB, self.UB))
                break
            self.mip_subiter = 0
            # solve MILP master problem
            if config.strategy == 'OA':
                self._solve_OA_master()
            elif config.strategy == 'PSC':
                self._solve_PSC_master()
            elif config.strategy == 'GBD':
                self._solve_GBD_master()
            elif config.strategy == 'ECP':
                self._solve_ECP_master()
            # Check bound convergence
            if self.LB + config.bound_tolerance >= self.UB:
                print('MindtPy exiting on bound convergence. '
                      'LB: {} + (tol {}) >= UB: {}'.format(
                          self.LB, config.bound_tolerance, self.UB))
                break
            elif config.strategy == 'ECP':
                # Add ECP cut
                self._add_ecp_cut()
            else:
                # Solve NLP subproblem
                self._solve_NLP_subproblem()

            # If the hybrid algorithm is not making progress, switch to OA.
            progress_required = 1E-6
            if self.obj.sense == minimize:
                log = self.LB_progress
                sign_adjust = 1
            else:
                log = self.UB_progress
                sign_adjust = -1
            # Maximum number of iterations in which the lower (optimistic)
            # bound does not improve before switching to OA
            max_nonimprove_iter = 5
            making_progress = True
            for i in range(1, max_nonimprove_iter + 1):
                try:
                    if (sign_adjust * log[-i]
                            <= (log[-i - 1] + progress_required)
                            * sign_adjust):
                        making_progress = False
                    else:
                        making_progress = True
                        break
                except IndexError:
                    # Not enough history yet, keep going.
                    making_progress = True
                    break
            if not making_progress and (
                    self.strategy == 'hPSC' and
                    self.strategy == 'PSC'):
                print('Not making enough progress for {} iterations. '
                      'Switching to OA.'.format(max_nonimprove_iter))
                self.strategy = 'OA'

    def _solve_OA_master(self):
        config = self.CONFIG()
        m = self.m
        self.mip_iter += 1
        print('MILP {}: Solve master problem.'.format(self.mip_iter))
        # Set up MILP
        for c in self.nonlinear_constraints:
            c.deactivate()
        m.MindtPy_linear_cuts.activate()
        self.obj.deactivate()
        m.del_component('MindtPy_penalty_expr')
        sign_adjust = 1 if self.obj.sense == minimize else -1
        m.MindtPy_penalty_expr = Expression(
            expr=sign_adjust * config.OA_penalty_factor * sum(
                v for v in m.MindtPy_linear_cuts.slack_vars[...]))
        m.del_component('MindtPy_oa_obj')
        m.MindtPy_oa_obj = Objective(
            expr=self.obj.expr + m.MindtPy_penalty_expr,
            sense=self.obj.sense)
        getattr(m, 'ipopt_zL_out', _DoNothing()).deactivate()
        getattr(m, 'ipopt_zU_out', _DoNothing()).deactivate()
        # m.pprint() #print oa master problem for debugging
        results = self.mip_solver.solve(m, load_solutions=False,
                                        options=config.mip_solver_kwargs)
        master_terminate_cond = results.solver.termination_condition
        if master_terminate_cond is tc.infeasibleOrUnbounded:
            # Linear solvers will sometimes tell me that it's infeasible or
            # unbounded during presolve, but fails to distinguish. We need to
            # resolve with a solver option flag on.
            from copy import deepcopy
            old_options = deepcopy(self.mip_solver.options)
            # This solver option is specific to Gurobi.
            self.mip_solver.options['DualReductions'] = 0
            results = self.mip_solver.solve(m, load_solutions=False,
                                            options=self.mip_solver_kwargs)
            master_terminate_cond = results.solver.termination_condition
            self.mip_solver.options.update(old_options)
        self.obj.activate()
        for c in self.nonlinear_constraints:
            c.activate()
        m.MindtPy_linear_cuts.deactivate()
        m.MindtPy_oa_obj.deactivate()
        getattr(m, 'ipopt_zL_out', _DoNothing()).activate()
        getattr(m, 'ipopt_zU_out', _DoNothing()).activate()

        # Process master problem result
        if master_terminate_cond is tc.optimal:
            # proceed. Just need integer values
            m.solutions.load_from(results)
            if self.obj.sense == minimize:
                self.LB = max(value(m.MindtPy_oa_obj.expr), self.LB)
                self.LB_progress.append(self.LB)
            else:
                self.UB = min(value(m.MindtPy_oa_obj.expr), self.UB)
                self.UB_progress.append(self.UB)
            print('MILP {}: OBJ: {}  LB: {}  UB: {}'
                  .format(self.mip_iter, value(m.MindtPy_oa_obj.expr), self.LB,
                          self.UB))
        elif master_terminate_cond is tc.infeasible:
            print('MILP master problem is infeasible. '
                  'Problem may have no more feasible binary combinations.')
            if self.mip_iter == 1:
                print('MindtPy initialization may have generated poor '
                      'quality cuts.')
            # set optimistic bound to infinity
            if self.obj.sense == minimize:
                self.LB = float('inf')
            else:
                self.UB = float('-inf')
        else:
            raise ValueError(
                'MindtPy unable to handle MILP master termination condition '
                'of {}. Solver message: {}'.format(
                    master_terminate_cond, results.solver.message))

        # Call the MILP post-solve callback
        config.master_postsolve(m, self)

    def _solve_ECP_master(self):
        m = self.m
        self.mip_iter += 1

        feas_sol = 0
        print('MILP {}: Solve master problem.'.format(self.mip_iter))
        # Set up MILP
        for c in self.nonlinear_constraints:
            c.deactivate()
        m.MindtPy_linear_cuts.activate()
        results = self.mip_solver.solve(m, load_solutions=False,
                                        options=self.mip_solver_kwargs)
        master_terminate_cond = results.solver.termination_condition
        if master_terminate_cond is tc.infeasibleOrUnbounded:
            # Linear solvers will sometimes tell that it's infeasible or
            # unbounded during presolve, but fails to distinguish. We need to
            # resolve with a solver option flag on.
            from copy import deepcopy
            old_options = deepcopy(self.mip_solver.options)
            # This solver option is specific to Gurobi.
            self.mip_solver.options['DualReductions'] = 0
            results = self.mip_solver.solve(m, load_solutions=False,
                                            options=self.mip_solver_kwargs)
            master_terminate_cond = results.solver.termination_condition
            self.mip_solver.options.update(old_options)
        for c in self.nonlinear_constraints:
            c.activate()
            m.MindtPy_linear_cuts.deactivate()

        # Process master problem result
        if master_terminate_cond is tc.optimal:
            # proceed. Just need integer values
            m.solutions.load_from(results)
            if all(
                (0 if c.upper is None
                 else (value(c.body) - c.upper)) +
                (0 if c.lower is None
                 else (c.lower - value(c.body)))
                    < self.ECP_tolerance
                    for c in self.nonlinear_constraints):
                self.best_solution_found = m.clone()
                feas_sol = 1
                print('ECP has found a feasible solution within a {} tolerance'
                      .format(self.ECP_tolerance))
            if self.obj.sense == minimize:
                self.LB = max(value(self.obj.expr), self.LB)
                self.LB_progress.append(self.LB)
                if feas_sol == 1:
                    self.UB = value(self.obj.expr)
            else:
                self.UB = min(value(self.obj.expr), self.UB)
                self.UB_progress.append(self.UB)
                if feas_sol == 1:
                    self.LB = value(self.obj.expr)
            print('MILP {}: OBJ: {}  LB: {}  UB: {}'
                  .format(self.mip_iter, value(self.obj.expr), self.LB,
                          self.UB))
        elif master_terminate_cond is tc.infeasible:
            print('MILP master problem is infeasible. '
                  'Problem may have no more feasible binary combinations.')
            if self.mip_iter == 1:
                print('MindtPy initialization may have generated poor '
                      'quality cuts.')
            # set optimistic bound to infinity
            if self.obj.sense == minimize:
                self.LB = float('inf')
            else:
                self.UB = float('-inf')
        else:
            m.solutions.load_from(results)
            raise ValueError(
                'MindtPy unable to handle MILP master termination condition '
                'of {}. Solver message: {}'.format(
                    master_terminate_cond, results.solver.message))

        # Call the MILP post-solve callback
        self.master_postsolve(m, self)

    def _solve_PSC_master(self):
        m = self.m
        self.mip_iter += 1
        print('MILP {}: Solve master problem.'.format(self.mip_iter))
        # Set up MILP
        for c in self.nonlinear_constraints:
            c.deactivate()
        m.MindtPy_linear_cuts.activate()
        getattr(m, 'ipopt_zL_out', _DoNothing()).deactivate()
        getattr(m, 'ipopt_zU_out', _DoNothing()).deactivate()
        # m.pprint() #print psc master problem for debugging
        results = self.mip_solver.solve(m, load_solutions=False,
                                        options=self.mip_solver_kwargs)
        for c in self.nonlinear_constraints:
            c.activate()
        m.MindtPy_linear_cuts.deactivate()
        getattr(m, 'ipopt_zL_out', _DoNothing()).activate()
        getattr(m, 'ipopt_zU_out', _DoNothing()).activate()

        # Process master problem result
        master_terminate_cond = results.solver.termination_condition
        if master_terminate_cond is tc.optimal:
            # proceed. Just need integer values
            m.solutions.load_from(results)
            if self.obj.sense == minimize:
                self.LB = max(value(self.obj.expr), self.LB)
                self.LB_progress.append(self.LB)
            else:
                self.UB = min(value(self.obj.expr), self.UB)
                self.UB_progress.append(self.UB)
            print('MILP {}: OBJ: {}  LB: {}  UB: {}'
                  .format(self.mip_iter, value(self.obj.expr), self.LB,
                          self.UB))
        elif master_terminate_cond is tc.infeasible:
            print('MILP master problem is infeasible. '
                  'Problem may have no more feasible binary configurations.')
            if self.mip_iter == 1:
                print('MindtPy initialization may have generated poor '
                      'quality cuts.')
            # set optimistic bound to infinity
            if self.obj.sense == minimize:
                self.LB = float('inf')
            else:
                self.UB = float('-inf')
        elif master_terminate_cond is tc.unbounded:
            print('MILP master problem is unbounded. ')
            m.solutions.load_from(results)
        else:
            raise ValueError(
                'MindtPy unable to handle MILP master termination condition '
                'of {}. Solver message: {}'.format(
                    master_terminate_cond, results.solver.message))

        # Call the MILP post-solve callback
        self.master_postsolve(m, self)

    def _solve_GBD_master(self, leave_linear_active=True):
        m = self.m
        self.mip_iter += 1
        print('MILP {}: Solve master problem.'.format(self.mip_iter))
        if not leave_linear_active:
            # Deactivate all constraints except those in MindtPy_linear_cuts
            _MindtPy_linear_cuts = set(
                c for c in m.MindtPy_linear_cuts.component_data_objects(
                    ctype=Constraint, descend_into=True))
            to_deactivate = set(c for c in m.component_data_objects(
                ctype=Constraint, active=True, descend_into=True)
                if c not in _MindtPy_linear_cuts)
            for c in to_deactivate:
                c.deactivate()
        else:
            for c in self.nonlinear_constraints:
                c.deactivate()
        m.MindtPy_linear_cuts.activate()
        # m.MindtPy_objective_expr.activate() # This activation will be deleted
        getattr(m, 'ipopt_zL_out', _DoNothing()).deactivate()
        getattr(m, 'ipopt_zU_out', _DoNothing()).deactivate()
        # m.pprint() #print gbd master problem for debugging
        results = self.mip_solver.solve(m, load_solutions=False,
                                        options=self.mip_solver_kwargs)
        master_terminate_cond = results.solver.termination_condition
        if master_terminate_cond is tc.infeasibleOrUnbounded:
            # Linear solvers will sometimes tell me that it is infeasible or
            # unbounded during presolve, but fails to distinguish. We need to
            # resolve with a solver option flag on.
            old_options = deepcopy(self.mip_solver.options)
            # This solver option is specific to Gurobi.
            self.mip_solver.options['DualReductions'] = 0
            results = self.mip_solver.solve(m, load_solutions=False,
                                            options=self.mip_solver_kwargs)
            master_terminate_cond = results.solver.termination_condition
            self.mip_solver.options.update(old_options)
        if not leave_linear_active:
            for c in to_deactivate:
                c.activate()
        else:
            for c in self.nonlinear_constraints:
                c.activate()
        m.MindtPy_linear_cuts.deactivate()
        getattr(m, 'ipopt_zL_out', _DoNothing()).activate()
        getattr(m, 'ipopt_zU_out', _DoNothing()).activate()

        # Process master problem result
        if master_terminate_cond is tc.optimal:
            # proceed. Just need integer values
            m.solutions.load_from(results)
            if self.obj.sense == minimize:
                self.LB = max(value(self.obj.expr), self.LB)
                self.LB_progress.append(self.LB)
            else:
                self.UB = min(value(self.obj.expr), self.UB)
                self.UB_progress.append(self.UB)
            print('MILP {}: OBJ: {}  LB: {}  UB: {}'
                  .format(self.mip_iter, value(self.obj.expr), self.LB,
                          self.UB))
        elif master_terminate_cond is tc.infeasible:
            print('MILP master problem is infeasible. '
                  'Problem may have no more feasible binary configurations.')
            if self.mip_iter == 1:
                print('MindtPy initialization may have generated poor '
                      'quality cuts.')
            # set optimistic bound to infinity
            if self.obj.sense == minimize:
                self.LB = float('inf')
            else:
                self.UB = float('-inf')
        elif master_terminate_cond is tc.unbounded:
            print('MILP master problem is unbounded. ')
            # Change the integer values to something new, re-solve.
            m.MindtPy_linear_cuts.activate()
            m.MindtPy_linear_cuts.feasible_integer_cuts.activate()
            self._init_max_binaries()
            m.MindtPy_linear_cuts.deactivate()
            m.MindtPy_linear_cuts.feasible_integer_cuts.deactivate()
        else:
            raise ValueError(
                'MindtPy unable to handle MILP master termination condition '
                'of {}. Solver message: {}'.format(
                    master_terminate_cond, results.solver.message))
        #
        # m.MindtPy_linear_cuts.deactivate()
        # Call the MILP post-solve callback
        self.master_postsolve(m, self)

    def _solve_NLP_subproblem(self):
        m = self.m
        config = self.CONFIG()
        self.nlp_iter += 1
        print('NLP {}: Solve subproblem for fixed binaries.'
              .format(self.nlp_iter))
        # Set up NLP
        for v in self.binary_vars:
            v.fix(int(value(v) + 0.5))

        # restore original variable values
        for v in m.component_data_objects(ctype=Var, descend_into=True):
            if not v.fixed and not v.is_binary():
                try:
                    v.set_value(self.initial_variable_values[id(v)])
                except KeyError:
                    continue
        #
        m.MindtPy_linear_cuts.deactivate()
        m.tmp_duals = ComponentMap()
        for c in m.component_data_objects(ctype=Constraint, active=True,
                                          descend_into=True):
            rhs = ((0 if c.upper is None else c.upper) +
                   (0 if c.lower is None else c.lower))
            sign_adjust = 1 if value(c.upper) is None else -1
            m.tmp_duals[c] = sign_adjust * max(0,
                                               sign_adjust * (rhs - value(c.body)))
            # TODO check sign_adjust
        t = TransformationFactory('contrib.deactivate_trivial_constraints')
        t.apply_to(m, tmp=True, ignore_infeasible=True)
        # Solve the NLP
        # m.pprint() # print nlp problem for debugging
        results = self.nlp_solver.solve(m, load_solutions=False,
                                        options=config.nlp_solver_kwargs)
        t.revert(m)
        for v in self.binary_vars:
            v.unfix()
        subprob_terminate_cond = results.solver.termination_condition
        if subprob_terminate_cond is tc.optimal:
            m.solutions.load_from(results)
            for c in m.tmp_duals:
                if m.dual.get(c, None) is None:
                    m.dual[c] = m.tmp_duals[c]
            if self.obj.sense == minimize:
                self.UB = min(value(self.obj.expr), self.UB)
                self.solution_improved = self.UB < self.UB_progress[-1]
                self.UB_progress.append(self.UB)
            else:
                self.LB = max(value(self.obj.expr), self.LB)
                self.solution_improved = self.LB > self.LB_progress[-1]
                self.LB_progress.append(self.LB)
            print('NLP {}: OBJ: {}  LB: {}  UB: {}'
                  .format(self.nlp_iter, value(self.obj.expr), self.LB,
                          self.UB))
            if self.solution_improved:
                self.best_solution_found = m.clone()
            # Add the linear cut
            if config.strategy == 'OA':
                self._add_oa_cut()
            elif config.strategy == 'PSC':
                self._add_psc_cut()
            elif config.strategy == 'GBD':
                self._add_gbd_cut()

            # This adds an integer cut to the feasible_integer_cuts
            # ConstraintList, which is not activated by default. However, it
            # may be activated as needed in certain situations or for certain
            # values of option flags.
            self._add_int_cut(feasible=True)

            config.subproblem_postfeasible(m, self)
        elif subprob_terminate_cond is tc.infeasible:
            # TODO try something else? Reinitialize with different initial
            # value?
            print('NLP subproblem was locally infeasible.')
            # load the solution and suppress the warning message by setting
            # solver status to ok.
            results.solver.status = SolverStatus.ok
            m.solutions.load_from(results)
            for c in m.component_data_objects(ctype=Constraint, active=True,
                                              descend_into=True):
                rhs = ((0 if c.upper is None else c.upper) +
                       (0 if c.lower is None else c.lower))
                sign_adjust = 1 if value(c.upper) is None else -1
                m.dual[c] = sign_adjust * max(0,
                                              sign_adjust * (rhs - value(c.body)))
            for var in m.component_data_objects(ctype=Var,
                                                descend_into=True):

                if self.strategy == 'PSC' or self.strategy == 'GBD':
                    m.ipopt_zL_out[var] = 0
                    m.ipopt_zU_out[var] = 0
                    if var.ub is not None and abs(var.ub - value(var)) < self.bound_tolerance:
                        m.ipopt_zL_out[var] = 1
                    elif var.lb is not None and abs(value(var) - var.lb) < self.bound_tolerance:
                        m.ipopt_zU_out[var] = -1
            # m.pprint() #print infeasible nlp problem for debugging
            if self.strategy == 'PSC':
                print('Adding PSC feasibility cut.')
                self._add_psc_cut(nlp_feasible=False)
            elif self.strategy == 'GBD':
                print('Adding GBD feasibility cut.')
                self._add_gbd_cut(nlp_feasible=False)
            elif self.strategy == 'OA':
                print('Solving feasibility problem')
                if self.initial_feas == 1:
                    self._add_feas_slacks()
                    self.initial_feas = 0
                self._solve_NLP_feas()
                self._add_oa_cut()
            # Add an integer cut to exclude this discrete option
            self._add_int_cut()
        elif subprob_terminate_cond is tc.maxIterations:
            # TODO try something else? Reinitialize with different initial
            # value?
            print('NLP subproblem failed to converge within iteration limit.')
            # Add an integer cut to exclude this discrete option
            self._add_int_cut()
        else:
            raise ValueError(
                'MindtPy unable to handle NLP subproblem termination '
                'condition of {}'.format(subprob_terminate_cond))

        # Call the NLP post-solve callback
        config.subproblem_postsolve(m, self)

    def _solve_NLP_feas(self):
        m = self.m
        m.MindtPy_objective.deactivate()
        for constr in m.component_data_objects(
                ctype=Constraint, active=True, descend_into=True):
            constr.deactivate()
        m.MindtPy_feas.activate()
        m.del_component('MindtPy_feas_obj')
        m.MindtPy_feas_obj = Objective(
            expr=sum(s for s in m.MindtPy_feas.slack_var[...]), sense=minimize)
        for v in self.binary_vars:
            if value(v) > 0.5:
                v.fix(1)
            else:
                v.fix(0)
        # m.pprint()  #print nlp feasibility problem for debugging
        feas_soln = self.nlp_solver.solve(
            m, load_solutions=False, options=self.nlp_solver_kwargs)
        subprob_terminate_cond = feas_soln.solver.termination_condition
        if subprob_terminate_cond is tc.optimal:
            m.solutions.load_from(feas_soln)
        elif subprob_terminate_cond is tc.infeasible:
            raise ValueError('Feasibility NLP infeasible. '
                             'This should never happen.')
        else:
            raise ValueError(
                'MindtPy unable to handle feasibility NLP termination condition '
                'of {}'.format(subprob_terminate_cond))

        for v in self.binary_vars:
            v.unfix()

        m.MindtPy_feas.deactivate()
        m.MindtPy_feas_obj.deactivate()
        # m.MindtPy_objective_expr.activate()
        m.MindtPy_objective.activate()

        for constr in m.component_data_objects(
                ctype=Constraint, descend_into=True):
            constr.activate()
            rhs = ((0 if constr.upper is None else constr.upper) +
                   (0 if constr.lower is None else constr.lower))
            sign_adjust = 1 if value(constr.upper) is None else -1
            m.dual[constr] = sign_adjust * max(0,
                                               sign_adjust * (rhs - value(constr.body)))

        if value(m.MindtPy_feas_obj.expr) == 0:
            raise ValueError(
                'Problem is not infeasible, check NLP solver')

    def _solve_LP_subproblem(self):
        m = self.m
        """Solve continuous relaxation of MILP (relaxed binary variables)."""
        self.nlp_iter += 1
        print("LP {}: Solve continuous relaxation.".format(self.nlp_iter))
        for v in self.binary_vars:
            v.domain = NonNegativeReals
            v.setlb(0)
            v.setub(1)
        for c in self.nonlinear_constraints:
            c.deactivate()
        m.MindtPy_linear_cuts.activate()
        results = self.mip_solver.solve(m, load_solutions=False,
                                        options=self.mip_solver_kwargs)
        for v in self.binary_vars:
            v.domain = Binary
        for c in self.nonlinear_constraints:
            c.deactivate()
        m.MindtPy_linear_cuts.activate()
        subprob_terminate_cond = results.solver.termination_condition
        if subprob_terminate_cond is tc.optimal:
            m.solutions.load_from(results)
            # Add the linear cut
            self._add_ecp_cut()

            # This adds an integer cut to the feasible_integer_cuts
            # ConstraintList, which is not activated by default. However, it
            # may be activated as needed in certain situations or for certain
            # values of option flags.
            self._add_int_cut(feasible=True)
        elif subprob_terminate_cond is tc.infeasible:
            # TODO fail? try something else? this should never happen
            raise ValueError('Relaxed LP infeasible. '
                             'This should never happen.')
            self._add_int_cut()
        else:
            raise ValueError(
                'MindtPy unable to handle relaxed LP termination condition '
                'of {}'.format(subprob_terminate_cond))
        # Call the LP post-solve callback
        self.subproblem_postsolve(m, self)

    def _calc_jacobians(self):
        self.jacs = {}
        for c in self.nonlinear_constraints:
            constraint_vars = list(EXPR.identify_variables(c.body))
            jac_list = differentiate(c.body, wrt_list=constraint_vars)
            self.jacs[c] = {id(var): jac
                            for var, jac in zip(constraint_vars, jac_list)}

    def _add_oa_cut(self):
        m = self.m
        m.MindtPy_linear_cuts.nlp_iters.add(self.nlp_iter)
        sign_adjust = -1 if self.obj.sense == minimize else 1

        # generate new constraints
        # TODO some kind of special handling if the dual is phenomenally small?
        for constr in self.jacs:
            rhs = ((0 if constr.upper is None else constr.upper) +
                   (0 if constr.lower is None else constr.lower))
            c = m.MindtPy_linear_cuts.oa_cuts.add(
                expr=copysign(1, sign_adjust * m.dual[constr]) * (sum(
                    value(self.jacs[constr][id(var)]) * (var - value(var))
                    for var in list(EXPR.identify_variables(constr.body))) +
                    value(constr.body) - rhs) +
                m.MindtPy_linear_cuts.slack_vars[self.nlp_iter,
                                                 self.nl_map[constr]] <= 0)
            self.OA_constr_map[constr, self.nlp_iter] = c

    def _add_feas_slacks(self):
        m = self.m
        # generate new constraints
        for constr in m.component_data_objects(
                ctype=Constraint, active=True, descend_into=True):
            rhs = ((0 if constr.upper is None else constr.upper) +
                   (0 if constr.lower is None else constr.lower))
            c = m.MindtPy_feas.feas_constraints.add(constr.body - rhs
                                                    <= m.MindtPy_feas.slack_var[self.feas_map[constr]])
            self.feas_constr_map[constr, self.nlp_iter] = c

    def _add_ecp_cut(self):
        m = self.m
        m.MindtPy_linear_cuts.mip_iters.add(self.mip_iter)
        sign_adjust = -1 if self.obj.sense == minimize else 1
        # generate new constraints
        # TODO some kind of special handling if the dual is phenomenally small?
        gen = (constr for constr in self.jacs
               if (0 if constr.upper is None
                   else abs(value(constr.body) - constr.upper)) +
               (0 if constr.lower is None
                else abs(constr.lower - value(constr.body)))
               > self.ECP_tolerance)
        for constr in gen:
            constr_dir = -1 if value(constr.upper) is None else 1
            rhs = ((0 if constr.upper is None else constr.upper) +
                   (0 if constr.lower is None else constr.lower))
            # this only happens if a constraint is >=
            c = m.MindtPy_linear_cuts.ecp_cuts.add(
                expr=copysign(1, constr_dir)
                * (sum(value(self.jacs[constr][id(var)]) * (var - value(var))
                       for var in list(EXPR.identify_variables(constr.body))) +
                   value(constr.body) - rhs) <= 0)
            self.ECP_constr_map[constr, self.mip_iter] = c

    def _add_psc_cut(self, nlp_feasible=True):
        m = self.m

        sign_adjust = 1 if self.obj.sense == minimize else -1

        # generate the sum of all multipliers with the nonlinear constraints
        var_to_val = {id(var): NumericConstant(value(var))
                      for var in self.nonlinear_variables}
        sum_nonlinear = (
            # Address constraints of form f(x) <= upper
            sum(value(m.dual[c]) * -1 *
                (clone_expression(c.body, substitute=var_to_val) - c.upper)
                for c in self.nonlinear_constraints
                if value(abs(m.dual[c])) > self.small_dual_tolerance
                and c.upper is not None) +
            # Address constraints of form f(x) >= lower
            sum(value(m.dual[c]) *
                (c.lower - clone_expression(c.body, substitute=var_to_val))
                for c in self.nonlinear_constraints
                if value(abs(m.dual[c])) > self.small_dual_tolerance
                and c.lower is not None))
        # Generate the sum of all multipliers with linear constraints
        # containing nonlinear variables
        #
        # For now, need to generate canonical representation in order to get
        # the coefficients on the linear terms.
        lin_cons = [c for c in m.component_data_objects(
            ctype=Constraint, active=True, descend_into=True)
            if c.body.polynomial_degree() in (0, 1)]
        # Create a coefficient dictionary mapping variables to their
        # coefficient in the expression. Constraint -> (id(Var) -> coefficient)
        coef_dict = {}
        constr_vars = {}
        for constr in lin_cons:
            repn = generate_canonical_repn(constr.body)
            if repn.variables is None or repn.linear is None:
                repn.variables = []
                repn.linear = []
            coef_dict[constr] = {id(var): coef for var, coef in
                                 zip(repn.variables, repn.linear)}
            constr_vars[constr] = repn.variables
        sum_linear = sum(
            m.dual[c] *
            sum(coef_dict[c][id(var)] * (var - value(var))
                for var in constr_vars[c]
                if id(var) in self.nonlinear_variable_IDs)
            for c in lin_cons
            if value(abs(m.dual[c])) > self.small_dual_tolerance)

        # Generate the sum of all bound multipliers with nonlinear variables
        sum_var_bounds = (
            sum(m.ipopt_zL_out.get(var, 0) * (var - value(var))
                for var in self.nonlinear_variables
                if value(abs(m.ipopt_zL_out.get(var, 0))) >
                self.small_dual_tolerance) +
            sum(m.ipopt_zU_out.get(var, 0) * (var - value(var))
                for var in self.nonlinear_variables
                if value(abs(m.ipopt_zU_out.get(var, 0))) >
                self.small_dual_tolerance))

        if nlp_feasible:
            # Optimality cut (for feasible NLP)
            m.MindtPy_linear_cuts.psc_cuts.add(
                expr=self.obj.expr * sign_adjust >= sign_adjust * (
                    self.obj.expr + sum_nonlinear + sum_linear +
                    sum_var_bounds))
        else:
            # Feasibility cut (for infeasible NLP)
            m.MindtPy_linear_cuts.psc_cuts.add(
                expr=(sum_nonlinear + sum_linear + sum_var_bounds) <= 0)

    def _add_gbd_cut(self, nlp_feasible=True):
        m = self.m

        sign_adjust = 1 if self.obj.sense == minimize else -1

        for c in m.component_data_objects(ctype=Constraint, active=True,
                                          descend_into=True):
            if value(c.upper) is None and value(c.lower) is None:
                raise ValueError(
                    'Oh no, Pyomo did something MindtPy does not expect. '
                    'The value of c.upper for {} is None: {} <= {} <= {}'
                    .format(c.name, c.lower, c.body, c.upper))
        # TODO handle the case where constraint upper and lower is None

        # only substitute non-binary variables to their values
        binary_var_ids = set(id(var) for var in self.binary_vars)
        var_to_val = {id(var): NumericConstant(value(var))
                      for var in m.component_data_objects(ctype=Var,
                                                          descend_into=True)
                      if id(var) not in binary_var_ids}
        # generate the sum of all multipliers with the active (from a duality
        # sense) constraints
        sum_constraints = (
            sum(value(m.dual[c]) * -1 *
                (clone_expression(c.body, substitute=var_to_val) - c.upper)
                for c in m.component_data_objects(
                    ctype=Constraint, active=True, descend_into=True)
                if value(abs(m.dual[c])) > self.small_dual_tolerance
                and c.upper is not None) +
            sum(value(m.dual[c]) *
                (c.lower - clone_expression(c.body, substitute=var_to_val))
                for c in m.component_data_objects(
                    ctype=Constraint, active=True, descend_into=True)
                if value(abs(m.dual[c])) > self.small_dual_tolerance
                and c.lower is not None))
        # and not c.upper == c.lower

        # add in variable bound dual contributions
        #
        # Generate the sum of all bound multipliers with nonlinear variables
        sum_var_bounds = (
            sum(m.ipopt_zL_out.get(var, 0) * (var - value(var))
                for var in m.component_data_objects(ctype=Var,
                                                    descend_into=True)
                if (id(var) not in binary_var_ids and
                    value(abs(m.ipopt_zL_out.get(var, 0))) >
                    self.small_dual_tolerance)) +
            sum(m.ipopt_zU_out.get(var, 0) * (var - value(var))
                for var in m.component_data_objects(ctype=Var,
                                                    descend_into=True)
                if (id(var) not in binary_var_ids and
                    value(abs(m.ipopt_zU_out.get(var, 0))) >
                    self.small_dual_tolerance)))

        if nlp_feasible:
            m.MindtPy_linear_cuts.gbd_cuts.add(
                expr=self.obj.expr * sign_adjust >= sign_adjust * (
                    value(self.obj.expr) + sum_constraints + sum_var_bounds))
        else:
            if sum_constraints + sum_var_bounds != 0:
                m.MindtPy_linear_cuts.gbd_cuts.add(
                    expr=(sum_constraints + sum_var_bounds) <= 0)

    def _add_int_cut(self, feasible=False):
        config = self.CONFIG()
        if config.integer_cuts:
            m = self.m
            int_tol = self.integer_tolerance
            # check to make sure that binary variables are all 0 or 1
            for v in self.binary_vars:
                if value(abs(v - 1)) > int_tol and value(abs(v)) > int_tol:
                    raise ValueError('Binary {} = {} is not 0 or 1'.format(
                        v.name, value(v)))

            if not self.binary_vars:  # if no binary variables, skip.
                return

            int_cut = (sum(1 - v for v in self.binary_vars
                           if value(abs(v - 1)) <= int_tol) +
                       sum(v for v in self.binary_vars
                           if value(abs(v)) <= int_tol) >= 1)

            if not feasible:
                # Add the integer cut
                m.MindtPy_linear_cuts.integer_cuts.add(expr=int_cut)
            else:
                m.MindtPy_linear_cuts.feasible_integer_cuts.add(expr=int_cut)

    def _detect_nonlinear_vars(self):
        """Identify the variables that participate in nonlinear terms."""
        self.nonlinear_variables = []
        # This is a workaround because Var is not hashable, and I do not want
        # duplicates in self.nonlinear_variables.
        seen = set()
        for constr in self.nonlinear_constraints:
            if isinstance(constr.body, EXPR._SumExpression):
                # go through each term and check to see if the term is
                # nonlinear
                for expr in constr.body._args:
                    # Check to see if the expression is nonlinear
                    if expr.polynomial_degree() not in (0, 1):
                        # collect variables
                        for var in EXPR.identify_variables(
                                expr, include_fixed=False):
                            if id(var) not in seen:
                                seen.add(id(var))
                                self.nonlinear_variables.append(var)
            # if the root expression object is not a summation, then something
            # else is the cause of the nonlinearity. Collect all participating
            # variables.
            else:
                # collect variables
                for var in EXPR.identify_variables(constr.body,
                                                   include_fixed=False):
                    if id(var) not in seen:
                        seen.add(id(var))
                        self.nonlinear_variables.append(var)
        self.nonlinear_variable_IDs = set(
            id(v) for v in self.nonlinear_variables)

<|MERGE_RESOLUTION|>--- conflicted
+++ resolved
@@ -710,11 +710,7 @@
             if self.LB + config.bound_tolerance >= self.UB:
                 print('MindtPy exiting on bound convergence. '
                       'LB: {} + (tol {}) >= UB: {}'.format(
-<<<<<<< HEAD
                           self.LB, self.bound_tolerance, self.UB))
-=======
-                          self.LB, config.bound_tolerance, self.UB) + '\n')
->>>>>>> 0a4e258f
                 # res.solver.termination_condition = tc.optimal
                 break
             # Check iteration limit
