--- conflicted
+++ resolved
@@ -242,20 +242,6 @@
                             (variable_symbol_dictionary[id(var)], coef)
                             for var, coef in sorted_names]
                 except KeyError as err:
-<<<<<<< HEAD
-                    unmatched_var = next(
-                        (variables[i] for i in xrange(0, len(coefficients))
-                         if id(variables[i]) not in
-                         variable_symbol_dictionary),
-                        None)
-                    if unmatched_var is not None:
-                        err.args = err.args + (
-                            "You may have added a variable "
-                            "from a different model or a deactivated block "
-                            "in your model. "
-                            "Please check model variable named {}."
-                            .format(unmatched_var.name),)
-=======
                     _errors = []
                     for v in variables:
                         if id(v) in variable_symbol_dictionary:
@@ -292,7 +278,6 @@
                         for e in _errors:
                             logger.error(e)
                         err.args = err.args + tuple(_errors)
->>>>>>> 86aa5ade
                     raise
 
                 for name, coef in sorted_names:
@@ -753,12 +738,8 @@
                 label = 'c_e_' + con_symbol + '_'
                 alias_symbol_func(symbol_map, constraint_data, label)
                 output_file.write(label + ':\n')
-<<<<<<< HEAD
-                offset = print_expr_canonical(canonical_repn,
-=======
                 offset = print_expr_canonical(model,
                                               canonical_repn,
->>>>>>> 86aa5ade
                                               output_file,
                                               object_symbol_dictionary,
                                               variable_symbol_dictionary,
@@ -777,12 +758,8 @@
                         label = 'c_l_' + con_symbol + '_'
                     alias_symbol_func(symbol_map, constraint_data, label)
                     output_file.write(label + ':\n')
-<<<<<<< HEAD
-                    offset = print_expr_canonical(canonical_repn,
-=======
                     offset = print_expr_canonical(model,
                                                   canonical_repn,
->>>>>>> 86aa5ade
                                                   output_file,
                                                   object_symbol_dictionary,
                                                   variable_symbol_dictionary,
@@ -802,12 +779,8 @@
                         label = 'c_u_' + con_symbol + '_'
                     alias_symbol_func(symbol_map, constraint_data, label)
                     output_file.write(label + ':\n')
-<<<<<<< HEAD
-                    offset = print_expr_canonical(canonical_repn,
-=======
                     offset = print_expr_canonical(model,
                                                   canonical_repn,
->>>>>>> 86aa5ade
                                                   output_file,
                                                   object_symbol_dictionary,
                                                   variable_symbol_dictionary,
