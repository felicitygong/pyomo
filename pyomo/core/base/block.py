#  ___________________________________________________________________________
#
#  Pyomo: Python Optimization Modeling Objects
#  Copyright 2017 National Technology and Engineering Solutions of Sandia, LLC
#  Under the terms of Contract DE-NA0003525 with National Technology and
#  Engineering Solutions of Sandia, LLC, the U.S. Government retains certain
#  rights in this software.
#  This software is distributed under the 3-clause BSD License.
#  ___________________________________________________________________________

__all__ = ['Block', 'TraversalStrategy', 'SortComponents',
           'active_components', 'components', 'active_components_data',
           'components_data']

import copy
import sys
import weakref
import logging
from inspect import isclass
from operator import itemgetter, attrgetter
from six import iteritems, itervalues, StringIO, string_types, \
    advance_iterator, PY3

from pyomo.util.timing import ConstructionTimer
from pyomo.core.base.plugin import *  # register_component, ModelComponentFactory
from pyomo.core.base.component import Component, ActiveComponentData, \
    ComponentUID, register_component
from pyomo.core.base.sets import Set,  _SetDataBase
from pyomo.core.base.var import Var
from pyomo.core.base.misc import apply_indexed_rule
from pyomo.core.base.suffix import ComponentMap
from pyomo.core.base.indexed_component import IndexedComponent, \
    ActiveIndexedComponent, UnindexedComponent_set

from pyomo.opt.base import ProblemFormat, guess_format
from pyomo.opt import WriterFactory

logger = logging.getLogger('pyomo.core')


# Monkey-patch for deepcopying weakrefs
# Only required on Python <= 2.6
#
# TODO: can we verify that this is really needed? [JDS 7/8/14]
if sys.version_info[0] == 2 and sys.version_info[1] <= 6:
    copy._copy_dispatch[weakref.ref] = copy._copy_immutable
    copy._deepcopy_dispatch[weakref.ref] = copy._deepcopy_atomic
    copy._deepcopy_dispatch[weakref.KeyedRef] = copy._deepcopy_atomic

    def dcwvd(self, memo):
        """Deepcopy implementation for WeakValueDictionary class"""
        from copy import deepcopy
        new = self.__class__()
        for key, wr in self.data.items():
            o = wr()
            if o is not None:
                new[deepcopy(key, memo)] = o
        return new
    weakref.WeakValueDictionary.__copy__ = \
        weakref.WeakValueDictionary.copy
    weakref.WeakValueDictionary.__deepcopy__ = dcwvd

    def dcwkd(self, memo):
        """Deepcopy implementation for WeakKeyDictionary class"""
        from copy import deepcopy
        new = self.__class__()
        for key, value in self.data.items():
            o = key()
            if o is not none:
                new[o] = deepcopy(value, memo)
        return new
    weakref.WeakKeyDictionary.__copy__ = weakref.WeakKeyDictionary.copy
    weakref.WeakKeyDictionary.__deepcopy__ = dcwkd


class _generic_component_decorator(object):
    """A generic decorator that wraps Block.__setattr__()

    Arguments
    ---------
        component: the Pyomo Component class to construct
        block: the block onto which to add the new component
        *args: positional arguments to the Component constructor
               (*excluding* the block argument)
        **kwds: keyword arguments to the Component constructor
    """
    def __init__(self, component, block, *args, **kwds):
        self._component = component
        self._block = block
        self._args = args
        self._kwds = kwds

    def __call__(self, rule):
        setattr(
            self._block,
            rule.__name__,
            self._component(*self._args, rule=rule, **(self._kwds))
        )


class _component_decorator(object):
    """A class that wraps the _generic_component_decorator, which remembers
    and provides the Block and component type to the decorator.

    Arguments
    ---------
        component: the Pyomo Component class to construct
        block: the block onto which to add the new component

    """
    def __init__(self, block, component):
        self._block = block
        self._component = component

    def __call__(self, *args, **kwds):
        return _generic_component_decorator(
            self._component, self._block, *args, **kwds)


class SortComponents(object):
    """
    This class is a convenient wrapper for specifying various sort
    ordering.  We pass these objects to the "sort" argument to various
    accessors / iterators to control how much work we perform sorting
    the resultant list.  The idea is that
    "sort=SortComponents.deterministic" is more descriptive than
    "sort=True".
    """
    unsorted = set()
    indices = set([1])
    declOrder = set([2])
    declarationOrder = declOrder
    alphaOrder = set([3])
    alphabeticalOrder = alphaOrder
    alphabetical = alphaOrder
    # both alpha and decl orders are deterministic, so only must sort indices
    deterministic = indices
    sortBoth = indices | alphabeticalOrder         # Same as True
    alphabetizeComponentAndIndex = sortBoth

    @staticmethod
    def default():
        return set()

    @staticmethod
    def sorter(sort_by_names=False, sort_by_keys=False):
        sort = SortComponents.default()
        if sort_by_names:
            sort |= SortComponents.alphabeticalOrder
        if sort_by_keys:
            sort |= SortComponents.indices
        return sort

    @staticmethod
    def sort_names(flag):
        if type(flag) is bool:
            return flag
        else:
            try:
                return SortComponents.alphaOrder.issubset(flag)
            except:
                return False

    @staticmethod
    def sort_indices(flag):
        if type(flag) is bool:
            return flag
        else:
            try:
                return SortComponents.indices.issubset(flag)
            except:
                return False


class TraversalStrategy(object):
    BreadthFirstSearch = (1,)
    PrefixDepthFirstSearch = (2,)
    PostfixDepthFirstSearch = (3,)
    # aliases
    BFS = BreadthFirstSearch
    ParentLastDepthFirstSearch = PostfixDepthFirstSearch
    PostfixDFS = PostfixDepthFirstSearch
    ParentFirstDepthFirstSearch = PrefixDepthFirstSearch
    PrefixDFS = PrefixDepthFirstSearch
    DepthFirstSearch = PrefixDepthFirstSearch
    DFS = DepthFirstSearch


def _sortingLevelWalker(list_of_generators):
    """Utility function for iterating over all members of a list of
    generators that prefixes each item with the index of the original
    generator that produced it.  This is useful for creating lists where
    we want to preserve the original generator order but want to sort
    the sub-lists.

    Note that the generators must produce tuples.
    """
    lastName = ''
    nameCounter = 0
    for gen in list_of_generators:
        nameCounter += 1  # Each generator starts a new component name
        for item in gen:
            if item[0] != lastName:
                nameCounter += 1
                lastName = item[0]
            yield (nameCounter,) + item


def _levelWalker(list_of_generators):
    """Simple utility function for iterating over all members of a list of
    generators.
    """
    for gen in list_of_generators:
        for item in gen:
            yield item


class _BlockConstruction(object):
    """
    This class holds a "global" dict used when constructing
    (hierarchical) models.
    """
    data = {}


class _BlockData(ActiveComponentData):
    """
    This class holds the fundamental block data.
    """
    _Block_reserved_words = set()

    class PseudoMap(object):
        """
        This class presents a "mock" dict interface to the internal
        _BlockData data structures.  We return this object to the
        user to preserve the historical "{ctype : {name : obj}}"
        interface without actually regenerating that dict-of-dicts data
        structure.

        We now support {ctype : PseudoMap()}
        """

        __slots__ = ('_block', '_ctypes', '_active', '_sorted')

        def __init__(self, block, ctype, active=None, sort=False):
            """
            TODO
            """
            self._block = block
            if isclass(ctype):
                self._ctypes = (ctype,)
            else:
                self._ctypes = ctype
            self._active = active
            self._sorted = SortComponents.sort_names(sort)

        def __iter__(self):
            """
            TODO
            """
            return self.iterkeys()

        def __getitem__(self, key):
            """
            TODO
            """
            if key in self._block._decl:
                x = self._block._decl_order[self._block._decl[key]]
                if self._ctypes is None or x[0].type() in self._ctypes:
                    if self._active is None or x[0].active == self._active:
                        return x[0]
            msg = ""
            if self._active is not None:
                msg += self._active and "active " or "inactive "
            if self._ctypes is not None:
                if len(self._ctypes) == 1:
                    msg += self._ctypes[0].__name__ + " "
                else:
                    types = sorted(x.__name__ for x in self._ctypes)
                    msg += '%s or %s ' % (', '.join(types[:-1]), types[-1])
            raise KeyError("%scomponent '%s' not found in block %s"
                           % (msg, key, self._block.name))

        def __nonzero__(self):
            """
            TODO
            """
            # Shortcut: this will bail after finding the first
            # (non-None) item.  Note that we temporarily disable sorting
            # -- otherwise, if this is a sorted PseudoMap the entire
            # list will be walked and sorted before returning the first
            # element.
            sort_order = self._sorted
            self._sorted = False
            for x in itervalues(self):
                self._sorted = sort_order
                return True
            self._sorted = sort_order
            return False

        __bool__ = __nonzero__

        def __len__(self):
            """
            TODO
            """
            #
            # If _active is None, then the number of components is
            # simply the total of the counts of the ctypes that have
            # been added.
            #
            if self._active is None:
                if self._ctypes is None:
                    return sum(x[2] for x in itervalues(self._block._ctypes))
                else:
                    return sum(self._block._ctypes.get(x, (0, 0, 0))[2]
                               for x in self._ctypes)
            #
            # If _active is True or False, then we have to count by brute force.
            #
            ans = 0
            for x in itervalues(self):
                ans += 1
            return ans

        def __contains__(self, key):
            """
            TODO
            """
            # Return True is the underlying Block contains the component
            # name.  Note, if this Pseudomap soecifies a ctype or the
            # active flag, we need to check that the underlying
            # component matches those flags
            if key in self._block._decl:
                x = self._block._decl_order[self._block._decl[key]]
                if self._ctypes is None or x[0].type() in self._ctypes:
                    return self._active is None or x[0].active == self._active
            return False

        def _ctypewalker(self):
            """
            TODO
            """
            # Note: since push/pop from the end of lists is slightly more
            # efficient, we will reverse-sort so the next ctype index is
            # at the end of the list.
            _decl_order = self._block._decl_order
            _idx_list = sorted((self._block._ctypes[x][0]
                                for x in self._ctypes
                                if x in self._block._ctypes),
                               reverse=True)
            while _idx_list:
                _idx = _idx_list.pop()
                while _idx is not None:
                    _obj, _next = _decl_order[_idx]
                    if _obj is not None:
                        yield _obj
                    _idx = _next
                    if _idx is not None and _idx_list and _idx > _idx_list[-1]:
                        _idx_list.append(_idx)
                        _idx_list.sort(reverse=True)
                        break

        def iterkeys(self):
            """
            TODO
            """
            # Iterate over the PseudoMap keys (the component names) in
            # declaration order
            #
            # Ironically, the values are the fundamental thing that we
            # can (efficiently) iterate over in decl_order.  iterkeys
            # just wraps itervalues.
            for obj in self.itervalues():
                yield obj._name

        def itervalues(self):
            """
            TODO
            """
            # Iterate over the PseudoMap values (the component objects) in
            # declaration order
            _active = self._active
            if self._ctypes is None:
                # If there is no ctype, then we will just iterate over
                # all components and return them all
                if _active is None:
                    walker = (obj for obj, idx in self._block._decl_order
                              if obj is not None)
                else:
                    walker = (obj for obj, idx in self._block._decl_order
                              if obj is not None and obj.active == _active)
            else:
                # The user specified a desired ctype; we will leverage
                # the _ctypewalker generator to walk the underlying linked
                # list and just return the desired objects (again, in
                # decl order)
                if _active is None:
                    walker = (obj for obj in self._ctypewalker())
                else:
                    walker = (obj for obj in self._ctypewalker()
                              if obj.active == _active)
            # If the user wants this sorted by name, then there is
            # nothing we can do to save memory: we must create the whole
            # list (so we can sort it) and then iterate over the sorted
            # temporary list
            if self._sorted:
                return (obj for obj in sorted(walker, key=lambda _x: _x.local_name))
            else:
                return walker

        def iteritems(self):
            """
            TODO
            """
            # Ironically, the values are the fundamental thing that we
            # can (efficiently) iterate over in decl_order.  iteritems
            # just wraps itervalues.
            for obj in self.itervalues():
                yield (obj._name, obj)

        def keys(self):
            """
            Return a list of dictionary keys
            """
            return list(self.iterkeys())

        def values(self):
            """
            Return a list of dictionary values
            """
            return list(self.itervalues())

        def items(self):
            """
            Return a list of (key, value) tuples
            """
            return list(self.iteritems())

    # In Python3, the items(), etc methods of dict-like things return
    # generator-like objects.
    if PY3:
        PseudoMap.keys = PseudoMap.iterkeys
        PseudoMap.values = PseudoMap.itervalues
        PseudoMap.items = PseudoMap.iteritems

    def __init__(self, owner):
        #
        # BLOCK DATA ELEMENTS
        #
        #   _decl_order:  [ (component, id_of_next_ctype_in_decl_order), ...]
        #   _decl:        { name : index_in_decl_order }
        #   _ctypes:      { ctype : [ id_first_ctype, id_last_ctype, count ] }
        #
        #
        # We used to define an internal structure that looked like:
        #
        #    _component    = { ctype : OrderedDict( name : obj ) }
        #    _declarations = OrderedDict( name : obj )
        #
        # This structure is convenient, but the overhead of carrying
        # around roughly 20 dictionaries for every block consumed a
        # nontrivial amount of memory.  Plus, the generation and
        # maintenance of OrderedDicts appeared to be disturbingly slow.
        #
        # We now "mock up" this data structure using 2 dicts and a list:
        #
        #    _ctypes     = { ctype : [ first idx, last idx, count ] }
        #    _decl       = { name  : idx }
        #    _decl_order = [ (obj, next_ctype_idx) ]
        #
        # Some notes: As Pyomo models rarely *delete* objects, we
        # currently never remove items from the _decl_order list.  If
        # the component is ever removed / cleared, we simply mark the
        # object as None.  If models crop up where we start seeing a
        # significant amount of adding / removing components, then we
        # can revisit this decision (although we will probably continue
        # marking entries as None and just periodically rebuild the list
        # as opposed to maintaining the list without any holes).
        #
        ActiveComponentData.__init__(self, owner)
        # Note: call super() here to bypass the Block __setattr__
        #   _ctypes:      { ctype -> [1st idx, last idx, count] }
        #   _decl:        { name -> idx }
        #   _decl_order:  list( tuples( obj, next_type_idx ) )
        super(_BlockData, self).__setattr__('_ctypes', {})
        super(_BlockData, self).__setattr__('_decl', {})
        super(_BlockData, self).__setattr__('_decl_order', [])

    def __getstate__(self):
        # Note: _BlockData is NOT slot-ized, so we must pickle the
        # entire __dict__.  However, we want the base class's
        # __getstate__ to override our blanket approach here (i.e., it
        # will handle the _component weakref), so we will call the base
        # class's __getstate__ and allow it to overwrite the catch-all
        # approach we use here.
        ans = dict(self.__dict__)
        ans.update(super(_BlockData, self).__getstate__())
        # Note sure why we are deleting these...
        if '_canonical_repn' in ans:
            del ans['_canonical_repn']
        if '_ampl_repn' in ans:
            del ans['_ampl_repn']
        return ans

    #
    # The base class __setstate__ is sufficient (assigning all the
    # pickled attributes to the object is appropriate
    #
    # def __setstate__(self, state):
    #    pass

    def __getattr__(self, val):
        if val in ModelComponentFactory.services():
            return _component_decorator(
                self, ModelComponentFactory.get_class(val).component)
        # Since the base classes don't support getattr, we can just
        # throw the "normal" AttributeError
        raise AttributeError("'%s' object has no attribute '%s'"
                             % (self.__class__.__name__, val))

    def __setattr__(self, name, val):
        """
        Set an attribute of a block data object.
        """
        #
        # In general, the most common case for this is setting a *new*
        # attribute.  After that, there is updating an existing
        # Component value, with the least common case being resetting an
        # existing general attribute.
        #
        # Case 1.  Add an attribute that is not currently in the class.
        #
        if name not in self.__dict__:
            if isinstance(val, Component):
                #
                # Pyomo components are added with the add_component method.
                #
                self.add_component(name, val)
            else:
                #
                # Other Python objects are added with the standard __setattr__
                # method.
                #
                super(_BlockData, self).__setattr__(name, val)
        #
        # Case 2.  The attribute exists and it is a component in the
        #          list of declarations in this block.  We will use the
        #          val to update the value of that [scalar] component
        #          through its set_value() method.
        #
        elif name in self._decl:
            if isinstance(val, Component):
                #
                # The value is a component, so we replace the component in the
                # block.
                #
                logger.warning(
                    "Implicitly replacing the Component attribute "
                    "%s (type=%s) on block %s with a new Component (type=%s)."
                    "\nThis is usually indicative of a modelling error.\n"
                    "To avoid this warning, use block.del_component() and "
                    "block.add_component()."
                    % (name, type(self.component(name)), self.name,
                       type(val)))
                self.del_component(name)
                self.add_component(name, val)
            else:
                #
                # The incoming value is not a component, so we set the
                # value in the existing component.
                #
                # Because we want to log a special error only if the
                # set_value attribute is missing, we will fetch the
                # attribute first and then call the method outside of
                # the try-except so as to not suppress any exceptions
                # generated while setting the value.
                #
                try:
                    _set_value = self._decl_order[self._decl[name]][0].set_value
                except AttributeError:
                    logger.error(
                        "Expected component %s (type=%s) on block %s to have a "
                        "'set_value' method, but none was found." %
                        (name, type(self.component(name)),
                         self.name))
                    raise
                #
                # Call the set_value method.
                #
                _set_value(val)
        #
        # Case 3. Handle setting non-Component attributes
        #
        else:
            #
            # NB: This is important: the _BlockData is either a scalar
            # Block (where _parent and _component are defined) or a
            # single block within an Indexed Block (where only
            # _component is defined).  Regardless, the
            # _BlockData.__init__() method declares these methods and
            # sets them either to None or a weakref.  Thus, we will
            # never have a problem converting these objects from
            # weakrefs into Blocks and back (when pickling); the
            # attribute is already in __dict__, we will not hit the
            # add_component / del_component branches above.  It also
            # means that any error checking we want to do when assigning
            # these attributes should be done here.
            #
            # NB: isintance() can be slow and we generally avoid it in
            # core methods.  However, it is only slow when it returns
            # False.  Since the common paths on this branch should
            # return True, this shouldn't be too inefficient.
            #
            if name == '_parent':
                if val is not None and not isinstance(val(), _BlockData):
                    raise ValueError(
                        "Cannot set the '_parent' attribute of Block '%s' "
                        "to a non-Block object (with type=%s); Did you "
                        "try to create a model component named '_parent'?"
                        % (self.name, type(val)))
                super(_BlockData, self).__setattr__(name, val)
            elif name == '_component':
                if val is not None and not isinstance(val(), _BlockData):
                    raise ValueError(
                        "Cannot set the '_component' attribute of Block '%s' "
                        "to a non-Block object (with type=%s); Did you "
                        "try to create a model component named '_component'?"
                        % (self.name, type(val)))
                super(_BlockData, self).__setattr__(name, val)
            #
            # At this point, we should only be seeing non-component data
            # the user is hanging on the blocks (uncommon) or the
            # initial setup of the object data (in __init__).
            #
            elif isinstance(val, Component):
                logger.warning(
                    "Reassigning the non-component attribute %s\n"
                    "on block (model).%s with a new Component\nwith type %s.\n"
                    "This is usually indicative of a modelling error.\n"
                    "To avoid this warning, explicitly delete the attribute:\n"
                    "    del %s.%s" % (
                        name, self.name, type(val), self.name, name))
                delattr(self, name)
                self.add_component(name, val)
            else:
                super(_BlockData, self).__setattr__(name, val)

    def __delattr__(self, name):
        """
        Delete an attribute on this Block.
        """
        #
        # It is important that we call del_component() whenever a
        # component is removed from a block.  Defining __delattr__
        # catches the case when a user attempts to remove components
        # using, e.g. "del model.myParam"
        #
        if name in self._decl:
            #
            # The attribute exists and it is a component in the
            # list of declarations in this block.
            #
            self.del_component(name)
        else:
            #
            # Other Python objects are removed with the standard __detattr__
            # method.
            #
            super(_BlockData, self).__delattr__(name)

    def _add_temporary_set(self, val):
        """TODO: This method has known issues (see tickets) and needs to be
        reviewed. [JDS 9/2014]"""

        _component_sets = getattr(val, '_implicit_subsets', None)
        #
        # FIXME: The name attribute should begin with "_", and None
        # should replace "_unknown_"
        #
        if _component_sets is not None:
            for ctr, tset in enumerate(_component_sets):
                if tset._name == "_unknown_":
                    self._construct_temporary_set(
                        tset,
                        val.local_name + "_index_" + str(ctr)
                    )
        if isinstance(val._index, _SetDataBase) and \
                val._index.parent_component().local_name == "_unknown_":
            self._construct_temporary_set(val._index, val.local_name + "_index")
        if isinstance(getattr(val, 'initialize', None), _SetDataBase) and \
                val.initialize.parent_component().local_name == "_unknown_":
            self._construct_temporary_set(val.initialize, val.local_name + "_index_init")
        if getattr(val, 'domain', None) is not None and \
           getattr(val.domain, 'local_name', None) == "_unknown_":
            self._construct_temporary_set(val.domain, val.local_name + "_domain")

    def _construct_temporary_set(self, obj, name):
        """TODO: This method has known issues (see tickets) and needs to be
        reviewed. [JDS 9/2014]"""
        if type(obj) is tuple:
            if len(obj) == 1:  # pragma:nocover
                raise Exception(
                    "Unexpected temporary set construction for set "
                    "%s on block %s" % (name, self.name))
            else:
                tobj = obj[0]
                for t in obj[1:]:
                    tobj = tobj * t
                self.add_component(name, tobj)
                tobj.virtual = True
                return tobj
        elif isinstance(obj, Set):
            self.add_component(name, obj)
            return obj
        raise Exception("BOGUS")

    def _flag_vars_as_stale(self):
        """
        Configure *all* variables (on active blocks) and
        their composite _VarData objects as stale. This
        method is used prior to loading solver
        results. Variable that did not particpate in the
        solution are flagged as stale.  E.g., it most cases
        fixed variables will be flagged as stale since they
        are compiled out of expressions; however, many
        solver plugins support including fixed variables in
        the output problem by overriding bounds in order to
        minimize preprocessing requirements, meaning fixed
        variables are not necessarily always stale.
        """
        for variable in self.component_objects(Var, active=True):
            variable.flag_as_stale()

    def collect_ctypes(self,
                       active=None,
                       descend_into=True):
        """
        Count all component types stored on or under this
        block.

        Args:
            active (True/None): Set to True to indicate that
                only active components should be
                counted. The default value of None indicates
                that all components (including those that
                have been deactivated) should be counted.
            descend_into (bool): Indicates whether or not
                component types should be counted on
                sub-blocks. Default is True.

        Returns: A set of component types.
        """
        assert active in (True, None)
        ctypes = set()
        for block in self.block_data_objects(active=active,
                                             descend_into=descend_into,
                                             sort=SortComponents.unsorted):
            if active is None:
                ctypes.update(ctype for ctype in block._ctypes)
            else:
                assert active is True
                for ctype in block._ctypes:
                    for component in block.component_data_objects(
                            ctype=ctype,
                            active=True,
                            descend_into=False,
                            sort=SortComponents.unsorted):
                        ctypes.add(ctype)
                        break  # just need 1 or more
        return ctypes

    def model(self):
        #
        # Special case: the "Model" is always the top-level _BlockData,
        # so if this is the top-level block, it must be the model
        #
        # Also note the interesting and intentional characteristic for
        # an IndexedBlock that is not attached to anything:
        #   b = Block([1,2,3])
        #   b.model() is None
        #   b[1].model() is b[1]
        #   b[2].model() is b[2]
        #
        ans = self.parent_block()
        if ans is None:
            return self
        #
        # NOTE: This loop is probably OK, since
        #   1) most models won't be nested very deep and
        #   2) it is better than forcing everyone to maintain references
        #      to the top-level block from both the standpoint of memory
        #      use and update time).
        #
        next = ans.parent_block()
        while next is not None:
            ans = next
            next = next.parent_block()
        return ans

    def add_component(self, name, val):
        """
        Add a component 'name' to the block.

        This method assumes that the attribute is not in the model.
        """
        #
        # Error checks
        #
        if not val.valid_model_component():
            raise RuntimeError(
                "Cannot add '%s' as a component to a block" % str(type(val)))
        if name in self._Block_reserved_words:
            raise ValueError("Attempting to declare a block component using "
                             "the name of a reserved attribute:\n\t%s"
                             % (name,))
        if name in self.__dict__:
            raise RuntimeError(
                "Cannot add component '%s' (type %s) to block '%s': a "
                "component by that name (type %s) is already defined."
                % (name, type(val), self.name, type(getattr(self, name))))
        #
        # Skip the add_component() logic if this is a
        # component type that is suppressed.
        #
        _component = self.parent_component()
        _type = val.type()
        if _type in _component._suppress_ctypes:
            return
        #
        # Raise an exception if the component already has a parent.
        #
        if (val._parent is not None) and (val._parent() is not None):
            if val._parent() is self:
                msg = """
Attempting to re-assign the component '%s' to the same
block under a different name (%s).""" % (val.name, name)
            else:
                msg = """
Re-assigning the component '%s' from block '%s' to
block '%s' as '%s'.""" % (val._name, val._parent().name,
                          self.name, name)

            raise RuntimeError("""%s

This behavior is not supported by Pyomo; components must have a
single owning block (or model), and a component may not appear
multiple times in a block.  If you want to re-name or move this
component, use the block del_component() and add_component() methods.
""" % (msg.strip(),))
        #
        # Set the name and parent pointer of this component.
        #
        val._name = name
        val._parent = weakref.ref(self)
        #
        # We want to add the temporary / implicit sets first so that
        # they get constructed before this component
        #
        # FIXME: This is sloppy and wasteful (most components trigger
        # this, even when there is no need for it).  We should
        # reconsider the whole _implicit_subsets logic to defer this
        # kind of thing to an "update_parent()" method on the
        # components.
        #
        if hasattr(val, '_index'):
            self._add_temporary_set(val)
        #
        # Add the component to the underlying Component store
        #
        _new_idx = len(self._decl_order)
        self._decl[name] = _new_idx
        self._decl_order.append((val, None))
        #
        # Add the component as an attribute.  Note that
        #
        #     self.__dict__[name]=val
        #
        # is inappropriate here.  The correct way to add the attribute
        # is to delegate the work to the next class up the MRO.
        #
        super(_BlockData, self).__setattr__(name, val)
        #
        # Update the ctype linked lists
        #
        if _type in self._ctypes:
            idx_info = self._ctypes[_type]
            tmp = idx_info[1]
            self._decl_order[tmp] = (self._decl_order[tmp][0], _new_idx)
            idx_info[1] = _new_idx
            idx_info[2] += 1
        else:
            self._ctypes[_type] = [_new_idx, _new_idx, 1]
        #
        # Propagate properties to sub-blocks:
        #   suppressed ctypes
        #
        if _type is Block:
            val._suppress_ctypes |= _component._suppress_ctypes
        #
        # Error, for disabled support implicit rule names
        #
        if '_rule' in val.__dict__ and val._rule is None:
            _found = False
            try:
                _test = val.local_name + '_rule'
                for i in (1, 2):
                    frame = sys._getframe(i)
                    _found |= _test in frame.f_locals
            except:
                pass
            if _found:
                # JDS: Do not blindly reformat this message.  The
                # formatter inserts arbitrarily-long names(), which can
                # cause the resulting logged message to be very poorly
                # formatted due to long lines.
                logger.warning(
                    """As of Pyomo 4.0, Pyomo components no longer support implicit rules.
You defined a component (%s) that appears
to rely on an implicit rule (%s).
Components must now specify their rules explicitly using 'rule=' keywords.""" %
                    (val.name, _test))
        #
        # Don't reconstruct if this component has already been constructed.
        # This allows a user to move a component from one block to
        # another.
        #
        if val._constructed is True:
            return
        #
        # If the block is Concrete, construct the component
        # Note: we are explicitly using getattr because (Scalar)
        #   classes that derive from Block may want to declare components
        #   within their __init__() [notably, pyomo.gdp's Disjunct).
        #   Those components are added *before* the _constructed flag is
        #   added to the class by Block.__init__()
        #
        if getattr(_component, '_constructed', False):
            # NB: we don't have to construct the temporary / implicit
            # sets here: if necessary, that happens when
            # _add_temporary_set() calls add_component().
            if id(self) in _BlockConstruction.data:
                data = _BlockConstruction.data[id(self)].get(name, None)
            else:
                data = None
            if __debug__ and logger.isEnabledFor(logging.DEBUG):
                # This is tricky: If we are in the middle of
                # constructing an indexed block, the block component
                # already has _constructed=True.  Now, if the
                # _BlockData.__init__() defines any local variables
                # (like pyomo.gdp.Disjunct's indicator_var), name(True)
                # will fail: this block data exists and has a parent(),
                # but it has not yet been added to the parent's _data
                # (so the idx lookup will fail in name).
                if self.parent_block() is None:
                    _blockName = "[Model]"
                else:
                    try:
                        _blockName = "Block '%s'" % self.name
                    except:
                        _blockName = "Block '%s[...]'" \
                            % self.parent_component().name
                logger.debug("Constructing %s '%s' on %s from data=%s",
                             val.__class__.__name__, val.name,
                             _blockName, str(data))
            try:
                val.construct(data)
            except:
                err = sys.exc_info()[1]
                logger.error(
                    "Constructing component '%s' from data=%s failed:\n%s: %s",
                    str(val.name), str(data).strip(),
                    type(err).__name__, err)
                raise
            if __debug__ and logger.isEnabledFor(logging.DEBUG):
                if _blockName[-1] == "'":
                    _blockName = _blockName[:-1] + '.' + val.name + "'"
                else:
                    _blockName = "'" + _blockName + '.' + val.name + "'"
                _out = StringIO()
                val.pprint(ostream=_out)
                logger.debug("Constructed component '%s':\n%s"
                             % (_blockName, _out.getvalue()))

    def del_component(self, name_or_object):
        """
        Delete a component from this block.
        """
        obj = self.component(name_or_object)
        # FIXME: Is this necessary?  Should this raise an exception?
        if obj is None:
            return

        # FIXME: Is this necessary?  Should this raise an exception?
        # if name not in self._decl:
        #    return

        name = obj.local_name

        # Replace the component in the master list with a None placeholder
        idx = self._decl[name]
        del self._decl[name]
        self._decl_order[idx] = (None, self._decl_order[idx][1])

        # Update the ctype linked lists
        ctype_info = self._ctypes[obj.type()]
        ctype_info[2] -= 1
        if ctype_info[2] == 0:
            del self._ctypes[obj.type()]

        # Clear the _parent attribute
        obj._parent = None

        # Now that this component is not in the _decl map, we can call
        # delattr as usual.
        #
        #del self.__dict__[name]
        #
        # Note: 'del self.__dict__[name]' is inappropriate here.  The
        # correct way to add the attribute is to delegate the work to
        # the next class up the MRO.
        super(_BlockData, self).__delattr__(name)

    def reclassify_component_type(self, name_or_object, new_ctype,
                                  preserve_declaration_order=True):
        """
        TODO
        """
        obj = self.component(name_or_object)
        # FIXME: Is this necessary?  Should this raise an exception?
        if obj is None:
            return

        if obj._type is new_ctype:
            return

        name = obj.local_name
        if not preserve_declaration_order:
            # if we don't have to preserve the decl order, then the
            # easiest (and fastest) thing to do is just delete it and
            # re-add it.
            self.del_component(name)
            obj._type = new_ctype
            self.add_component(name, obj)
            return

        idx = self._decl[name]

        # Update the ctype linked lists
        ctype_info = self._ctypes[obj.type()]
        ctype_info[2] -= 1
        if ctype_info[2] == 0:
            del self._ctypes[obj.type()]
        elif ctype_info[0] == idx:
            ctype_info[0] = self._decl_order[idx][1]
        else:
            prev = None
            tmp = self._ctypes[obj.type()][0]
            while tmp < idx:
                prev = tmp
                tmp = self._decl_order[tmp][1]

            self._decl_order[prev] = (self._decl_order[prev][0],
                                      self._decl_order[idx][1])
            if ctype_info[1] == idx:
                ctype_info[1] = prev

        obj._type = new_ctype

        # Insert into the new ctype list
        if new_ctype not in self._ctypes:
            self._ctypes[new_ctype] = [idx, idx, 1]
            self._decl_order[idx] = (obj, None)
        elif idx < self._ctypes[new_ctype][0]:
            self._decl_order[idx] = (obj, self._ctypes[new_ctype][0])
            self._ctypes[new_ctype][0] = idx
            self._ctypes[new_ctype][2] += 1
        elif idx > self._ctypes[new_ctype][1]:
            prev = self._ctypes[new_ctype][1]
            self._decl_order[prev] = (self._decl_order[prev][0], idx)
            self._decl_order[idx] = (obj, None)
            self._ctypes[new_ctype][1] = idx
            self._ctypes[new_ctype][2] += 1
        else:
            self._ctypes[new_ctype][2] += 1
            prev = None
            tmp = self._ctypes[new_ctype][0]
            while tmp < idx:
                # this test should be unnecessary: and tmp is not None:
                prev = tmp
                tmp = self._decl_order[tmp][1]
            self._decl_order[prev] = (self._decl_order[prev][0], idx)
            self._decl_order[idx] = (obj, tmp)

    def clone(self):
        """
        TODO
        """
        # FYI: we used to remove all _parent() weakrefs before
        # deepcopying and then restore them on the original and cloned
        # model.  It turns out that this was completely unnecessary and
        # wasteful.

        #
        # Note: Setting __block_scope__ determines which components are
        # deepcopied (anything beneath this block) and which are simply
        # preserved as references (anything outside this block
        # hierarchy).  We must always go through this effort to prevent
        # copying certain "reserved" components (like Any,
        # NonNegativeReals, etc) that are not "owned" by any blocks and
        # should be preserved as singletons.
        #
        new_block = copy.deepcopy(
            self, {'__block_scope__': {id(self): True, id(None): False}})
        new_block._parent = None
        return new_block

    def contains_component(self, ctype):
        """
        Return True if the component type is in _ctypes and ... TODO.
        """
        return ctype in self._ctypes and self._ctypes[ctype][2]

    def component(self, name_or_object):
        """
        Return a child component of this block.

        If passed a string, this will return the child component
        registered by that name.  If passed a component, this will
        return that component IFF the component is a child of this
        block. Returns None on lookup failure.
        """
        if isinstance(name_or_object, string_types):
            if name_or_object in self._decl:
                return self._decl_order[self._decl[name_or_object]][0]
        else:
            try:
                obj = name_or_object.parent_component()
                if obj.parent_block() is self:
                    return obj
            except AttributeError:
                pass
        return None

    def component_map(self, ctype=None, active=None, sort=False):
        """
        Returns a PseudoMap of the components in this block.

            ctype
                None            - All components
                ComponentType   - A single ComponentType
                Iterable        - Iterate to generate ComponentTypes

            active is None, True, False
                None  - All
                True  - Active
                False - Inactive

            sort is True, False
                True - Maps to Block.alphabetizeComponentAndIndex
                False - Maps to Block.declarationOrder
        """
        return _BlockData.PseudoMap(self, ctype, active, sort)

    def _component_typemap(self, ctype=None, active=None, sort=False):
        """
        Return information about the block components.

        If ctype is None, return a dictionary that maps
           {component type -> {name -> component instance}}
        Otherwise, return a dictionary that maps
           {name -> component instance}
        for the specified component type.

        Note: The actual {name->instance} object is a PseudoMap that
        implements a lightweight interface to the underlying
        BlockComponents data structures.
        """
        if ctype is None:
            ans = {}
            for x in self._ctypes:
                ans[x] = _BlockData.PseudoMap(self, x, active, sort)
            return ans
        else:
            return _BlockData.PseudoMap(self, ctype, active, sort)

    def _component_data_iter(self, ctype=None, active=None, sort=False):
        """
        Generator that returns a 3-tuple of (component name, index value,
        and _ComponentData) for every component data in the block.
        """
        _sort_indices = SortComponents.sort_indices(sort)
        _subcomp = _BlockData.PseudoMap(self, ctype, active, sort)
        for name, comp in _subcomp.iteritems():
            # _NOTE_: Suffix has a dict interface (something other
            #         derived non-indexed Components may do as well),
            #         so we don't want to test the existence of
            #         iteritems as a check for components. Also,
            #         the case where we test len(comp) after seeing
            #         that comp.is_indexed is False is a hack for a
            #         SimpleConstraint whose expression resolved to
            #         Constraint.skip or Constraint.feasible (in which
            #         case its data is empty and iteritems would have
            #         been empty as well)
            # try:
            #    _items = comp.iteritems()
            # except AttributeError:
            #    _items = [ (None, comp) ]
            if comp.is_indexed():
                _items = comp.iteritems()
            # This is a hack (see _NOTE_ above).
            elif len(comp) or not hasattr(comp, '_data'):
                _items = ((None, comp),)
            else:
                _items = tuple()

            if _sort_indices:
                _items = sorted(_items, key=itemgetter(0))
            if active is None or not isinstance(comp, ActiveIndexedComponent):
                for idx, compData in _items:
                    yield (name, idx), compData
            else:
                for idx, compData in _items:
                    if compData.active == active:
                        yield (name, idx), compData

    def all_components(self, *args, **kwargs):
        logger.warning(
            "DEPRECATED: The all_components method is deprecated.  Use the Block.component_objects() method.")
        return self.component_objects(*args, **kwargs)

    def active_components(self, *args, **kwargs):
        logger.warning(
            "DEPRECATED: The active_components method is deprecated.  Use the Block.component_objects() method.")
        kwargs['active'] = True
        return self.component_objects(*args, **kwargs)

    def all_component_data(self, *args, **kwargs):
        logger.warning(
            "DEPRECATED: The all_component_data method is deprecated.  Use the Block.component_data_objects() method.")
        return self.component_data_objects(*args, **kwargs)

    def active_component_data(self, *args, **kwargs):
        logger.warning(
            "DEPRECATED: The active_component_data method is deprecated.  Use the Block.component_data_objects() method.")
        kwargs['active'] = True
        return self.component_data_objects(*args, **kwargs)

    def component_objects(self, ctype=None, active=None, sort=False,
                          descend_into=True, descent_order=None):
        """
        Return a generator that iterates through the
        component objects in a block.  By default, the
        generator recursively descends into sub-blocks.
        """
        if not descend_into:
            for x in self.component_map(ctype, active, sort).itervalues():
                yield x
            return
        for _block in self.block_data_objects(active, sort, descend_into, descent_order):
            for x in _block.component_map(ctype, active, sort).itervalues():
                yield x

    def component_data_objects(self,
                               ctype=None,
                               active=None,
                               sort=False,
                               descend_into=True,
                               descent_order=None):
        """
        Return a generator that iterates through the
        component data objects for all components in a
        block.  By default, this generator recursively
        descends into sub-blocks.
        """
        if descend_into:
            block_generator = self.block_data_objects(
                active=active,
                sort=sort,
                descend_into=descend_into,
                descent_order=descent_order)
        else:
            block_generator = (self,)

        for _block in block_generator:
            for x in _block._component_data_iter(ctype=ctype,
                                                 active=active,
                                                 sort=sort):
                yield x[1]

    def component_data_iterindex(self,
                                 ctype=None,
                                 active=None,
                                 sort=False,
                                 descend_into=True,
                                 descent_order=None):
        """
        Return a generator that returns a tuple for each
        component data object in a block.  By default, this
        generator recursively descends into sub-blocks.  The
        tuple is
            ((component name, index value), _ComponentData)
        """
        if descend_into:
            block_generator = self.block_data_objects(
                active=active,
                sort=sort,
                descend_into=descend_into,
                descent_order=descent_order)
        else:
            block_generator = (self,)

        for _block in block_generator:
            for x in _block._component_data_iter(ctype=ctype,
                                                 active=active,
                                                 sort=sort):
                yield x

    def all_blocks(self, *args, **kwargs):
        logger.warning(
            "DEPRECATED: The all_blocks method is deprecated.  Use the Block.block_data_objects() method.")
        return self.block_data_objects(*args, **kwargs)

    def active_blocks(self, *args, **kwargs):
        logger.warning(
            "DEPRECATED: The active_blocks method is deprecated.  Use the Block.block_data_objects() method.")
        kwargs['active'] = True
        return self.block_data_objects(*args, **kwargs)

    def block_data_objects(self,
                           active=None,
                           sort=False,
                           descend_into=True,
                           descent_order=None):

        """
        This method returns a generator that iterates
        through the current block and recursively all
        sub-blocks.  This is semantically equivalent to
            component_data_objects(Block, ...)
        """
        if descend_into is False:
            if active is not None and self.active != active:
                # Return an iterator over an empty tuple
                return ().__iter__()
            else:
                return (self,).__iter__()
        #
        # Rely on the _tree_iterator:
        #
        if descend_into is True:
            descend_into = (Block,)
        elif isclass(descend_into):
            descend_into = (descend_into,)
        return self._tree_iterator(ctype=descend_into,
                                   active=active,
                                   sort=sort,
                                   traversal=descent_order)

    def _tree_iterator(self,
                       ctype=None,
                       active=None,
                       sort=None,
                       traversal=None):

        # TODO: merge into block_data_objects
        if ctype is None:
            ctype = (Block,)
        elif isclass(ctype):
            ctype = (ctype,)

        # A little weird, but since we "normally" return a generator, we
        # will return a generator for an empty list instead of just
        # returning None or an empty list here (so that consumers can
        # count on us always returning a generator)
        if active is not None and self.active != active:
            return ().__iter__()

        # ALWAYS return the "self" Block, even if it does not match
        # ctype.  This is because we map this ctype to the
        # "descend_into" argument in public calling functions: callers
        # expect that the called thing will be iterated over.
        #
        # if self.parent_component().type() not in ctype:
        #    return ().__iter__()

        if traversal is None or \
                traversal == TraversalStrategy.PrefixDepthFirstSearch:
            return self._prefix_dfs_iterator(ctype, active, sort)
        elif traversal == TraversalStrategy.BreadthFirstSearch:
            return self._bfs_iterator(ctype, active, sort)
        elif traversal == TraversalStrategy.PostfixDepthFirstSearch:
            return self._postfix_dfs_iterator(ctype, active, sort)
        else:
            raise RuntimeError("unrecognized traversal strategy: %s"
                               % (traversal, ))

    def _prefix_dfs_iterator(self, ctype, active, sort):
        """Helper function implementing a non-recursive prefix order
        depth-first search.  That is, the parent is returned before its
        children.

        Note: this method assumes it is called ONLY by the _tree_iterator
        method, which centralizes certain error checking and
        preliminaries.
        """
        PM = _BlockData.PseudoMap(self, ctype, active, sort)
        _stack = [(self,).__iter__(), ]
        while _stack:
            try:
                PM._block = _block = advance_iterator(_stack[-1])
                yield _block
                if not PM:
                    continue
                _stack.append(_block.component_data_objects(ctype=ctype,
                                                            active=active,
                                                            sort=sort,
                                                            descend_into=False))
            except StopIteration:
                _stack.pop()

    def _postfix_dfs_iterator(self, ctype, active, sort):
        """
        Helper function implementing a non-recursive postfix
        order depth-first search.  That is, the parent is
        returned after its children.

        Note: this method assumes it is called ONLY by the
        _tree_iterator method, which centralizes certain
        error checking and preliminaries.
        """
        _stack = [(self, self.component_data_iterindex(ctype, active, sort, False))]
        while _stack:
            try:
                _sub = advance_iterator(_stack[-1][1])[-1]
                _stack.append((_sub,
                               _sub.component_data_iterindex(ctype, active, sort, False)
                               ))
            except StopIteration:
                yield _stack.pop()[0]

    def _bfs_iterator(self, ctype, active, sort):
        """Helper function implementing a non-recursive breadth-first search.
        That is, all children at one level in the tree are returned
        before any of the children at the next level.

        Note: this method assumes it is called ONLY by the _tree_iterator
        method, which centralizes certain error checking and
        preliminaries.

        """
        if SortComponents.sort_indices(sort):
            if SortComponents.sort_names(sort):
                sorter = itemgetter(1, 2)
            else:
                sorter = itemgetter(0, 2)
        elif SortComponents.sort_names(sort):
            sorter = itemgetter(1)
        else:
            sorter = None

        _levelQueue = {0: (((None, None, self,),),)}
        while _levelQueue:
            _level = min(_levelQueue)
            _queue = _levelQueue.pop(_level)
            if not _queue:
                break
            if sorter is None:
                _queue = _levelWalker(_queue)
            else:
                _queue = sorted(_sortingLevelWalker(_queue), key=sorter)

            _level += 1
            _levelQueue[_level] = []
            # JDS: rework the _levelQueue logic so we don't need to
            # merge the key/value returned by the new
            # component_data_iterindex() method.
            for _items in _queue:
                yield _items[-1]  # _block
                _levelQueue[_level].append(
                    tmp[0] + (tmp[1],) for tmp in
                    _items[-1].component_data_iterindex(ctype=ctype,
                                                        active=active,
                                                        sort=sort,
                                                        descend_into=False))

    def fix_all_vars(self):
        # TODO: Simplify based on recursive logic
        for var in itervalues(self.component_map(Var)):
            var.fix()
        for block in itervalues(self.component_map(Block)):
            block.fix_all_vars()

    def unfix_all_vars(self):
        # TODO: Simplify based on recursive logic
        for var in itervalues(self.component_map(Var)):
            var.unfix()
        for block in itervalues(self.component_map(Block)):
            block.unfix_all_vars()

    def is_constructed(self):
        """
        A boolean indicating whether or not all *active* components of the
        input model have been properly constructed.
        """
        if not self.parent_component()._constructed:
            return False
        for x in self._decl_order:
            if x[0] is not None and x[0].active and not x[0].is_constructed():
                return False
        return True

    def pprint(self, filename=None, ostream=None, verbose=False, prefix=""):
        """
        Print a summary of the block info
        """
        if filename is not None:
            OUTPUT = open(filename, "w")
            self.pprint(ostream=OUTPUT, verbose=verbose, prefix=prefix)
            OUTPUT.close()
            return
        if ostream is None:
            ostream = sys.stdout
        #
        # We hard-code the order of the core Pyomo modeling
        # components, to ensure that the output follows the logical order
        # that expected by a user.
        #
        import pyomo.core.base.component_order
        items = pyomo.core.base.component_order.items + [Block]
        #
        # Collect other model components that are registered
        # with the IModelComponent extension point.  These are appended
        # to the end of the list of the list.
        #
        dynamic_items = set()
        for item in [ModelComponentFactory.get_class(name).component for name in ModelComponentFactory.services()]:
            if not item in items:
                dynamic_items.add(item)
        # extra items get added alphabetically (so output is consistent)
        items.extend(sorted(dynamic_items, key=lambda x: x.__name__))

        for item in items:
            keys = sorted(self.component_map(item))
            if not keys:
                continue
            #
            # NOTE: these conditional checks should not be hard-coded.
            #
            ostream.write("%s%d %s Declarations\n"
                          % (prefix, len(keys), item.__name__))
            for key in keys:
                self.component(key).pprint(
                    ostream=ostream, verbose=verbose, prefix=prefix + '    ')
            ostream.write("\n")
        #
        # Model Order
        #
        decl_order_keys = list(self.component_map().keys())
        ostream.write("%s%d Declarations: %s\n"
                      % (prefix, len(decl_order_keys),
                          ' '.join(str(x) for x in decl_order_keys)))

    def display(self, filename=None, ostream=None, prefix=""):
        """
        Print the Pyomo model in a verbose format.
        """
        if filename is not None:
            OUTPUT = open(filename, "w")
            self.display(ostream=OUTPUT, prefix=prefix)
            OUTPUT.close()
            return
        if ostream is None:
            ostream = sys.stdout
        if self.parent_block() is not None:
            ostream.write(prefix + "Block " + self.name + '\n')
        else:
            ostream.write(prefix + "Model " + self.name + '\n')
        #
        # FIXME: We should change the display order (to Obj, Var, Con,
        # Block) and change the printer to only display sections with
        # active components.  That will fix the need for the special
        # case for blocks below.  I am not implementing this now as it
        # would break tests just before a release.  [JDS 1/7/15]
        import pyomo.core.base.component_order
        for item in pyomo.core.base.component_order.display_items:
            #
            ostream.write(prefix + "\n")
            ostream.write(prefix + "  %s:\n" % pyomo.core.base.component_order.display_name[item])
            ACTIVE = self.component_map(item, active=True)
            if not ACTIVE:
                ostream.write(prefix + "    None\n")
            else:
                for obj in itervalues(ACTIVE):
                    obj.display(prefix=prefix + "    ", ostream=ostream)

        item = Block
        ACTIVE = self.component_map(item, active=True)
        if ACTIVE:
            ostream.write(prefix + "\n")
            ostream.write(
                prefix + "  %s:\n" %
                pyomo.core.base.component_order.display_name[item])
            for obj in itervalues(ACTIVE):
                obj.display(prefix=prefix + "    ", ostream=ostream)

    #
    # The following methods are needed to support passing blocks as
    # models to a solver.
    #

    def valid_problem_types(self):
        """This method allows the pyomo.opt convert function to work with a
        Model object."""
        return [ProblemFormat.pyomo]

    def write(self,
              filename=None,
              format=None,
              solver_capability=None,
              io_options={}):
        """
        Write the model to a file, with a given format.
        """
        #
        # Guess the format if none is specified
        #
        if (filename is None) and (format is None):
            # Preserving backwards compatibility here.
            # The function used to be defined with format='lp' by
            # default, but this led to confusing behavior when a
            # user did something like 'model.write("f.nl")' and
            # expected guess_format to create an NL file.
            format = ProblemFormat.cpxlp
        if (filename is not None) and (format is None):
            format = guess_format(filename)
        problem_writer = WriterFactory(format)
        if problem_writer is None:
            raise ValueError(
                "Cannot write model in format '%s': no model "
                "writer registered for that format"
                % str(format))

        if solver_capability is None:
            def solver_capability(x): return True
        (filename, smap) = problem_writer(self,
                                          filename,
                                          solver_capability,
                                          io_options)
        smap_id = id(smap)
        if not hasattr(self, 'solutions'):
            # This is a bit of a hack.  The write() method was moved
            # here from PyomoModel to support the solution of arbitrary
            # blocks in a hierarchical model.  However, we cannot import
            # PyomoModel at the beginning of the file due to a circular
            # import.  When we rearchitect the solution writers/solver
            # API, we should revisit this and remove the circular
            # dependency (we only need it here because we store the
            # SymbolMap returned by the writer in the solutions).
            from pyomo.core.base.PyomoModel import ModelSolutions
            self.solutions = ModelSolutions(self)
        self.solutions.add_symbol_map(smap)

        if __debug__ and logger.isEnabledFor(logging.DEBUG):
            logger.debug(
                "Writing model '%s' to file '%s' with format %s",
                self.name,
                str(filename),
                str(format))
        return filename, smap_id


class Block(ActiveIndexedComponent):
    """
    Blocks are indexed components that contain other components
    (including blocks).  Blocks have a global attribute that defines
    whether construction is deferred.  This applies to all components
    that they contain except blocks.  Blocks contained by other
    blocks use their local attribute to determine whether construction
    is deferred.
    """

    def __new__(cls, *args, **kwds):
        if cls != Block:
            return super(Block, cls).__new__(cls)
        if not args or (args[0] is UnindexedComponent_set and len(args) == 1):
            return SimpleBlock.__new__(SimpleBlock)
        else:
            return IndexedBlock.__new__(IndexedBlock)

    def __init__(self, *args, **kwargs):
        """Constructor"""
        self._suppress_ctypes = set()
        self._rule = kwargs.pop('rule', None)
        self._options = kwargs.pop('options', None)
        _concrete = kwargs.pop('concrete', False)
        kwargs.setdefault('ctype', Block)
        ActiveIndexedComponent.__init__(self, *args, **kwargs)
        if _concrete:
            # Call self.construct() as opposed to just setting the _constructed
            # flag so that the base class construction procedure fires (this
            # picks up any construction rule that the user may provide)
            self.construct()

    def _default(self, idx):
        return self._data.setdefault(idx, _BlockData(self))

    def find_component(self, label_or_component):
        """
        Return a block component given a name.
        """
        return ComponentUID(label_or_component).find_component_on(self)

    def construct(self, data=None):
        """
        Initialize the block
        """
        if __debug__ and logger.isEnabledFor(logging.DEBUG):
            logger.debug("Constructing %s '%s', from data=%s",
                         self.__class__.__name__, self.name, str(data))
        if self._constructed:
            return
        timer = ConstructionTimer(self)
        self._constructed = True

        # We must check that any pre-existing components are
        # constructed.  This catches the case where someone is building
        # a Concrete model by building (potentially pseudo-abstract)
        # sub-blocks and then adding them to a Concrete model block.
        for idx in self._data:
            _block = self[idx]
            for name, obj in iteritems(_block.component_map()):
                if not obj._constructed:
                    if data is None:
                        _data = None
                    else:
                        _data = data.get(name, None)
                    obj.construct(_data)

        if self._rule is None:
            # Ensure the _data dictionary is populated for singleton
            # blocks
            if not self.is_indexed():
                self[None]
            timer.report()
            return
        # If we have a rule, fire the rule for all indices.
        # Notes:
        #  - Since this block is now concrete, any components added to
        #    it will be immediately constructed by
        #    block.add_component().
        #  - Since the rule does not pass any "data" on, we build a
        #    scalar "stack" of pointers to block data
        #    (_BlockConstruction.data) that the individual blocks'
        #    add_component() can refer back to to handle component
        #    construction.
        for idx in self._index:
            _block = self[idx]
            if data is not None and idx in data:
                _BlockConstruction.data[id(_block)] = data[idx]
            obj = apply_indexed_rule(
                None, self._rule, _block, idx, self._options)
            if id(_block) in _BlockConstruction.data:
                del _BlockConstruction.data[id(_block)]

            if isinstance(obj, _BlockData) and obj is not _block:
                # If the user returns a block, use their block instead
                # of the empty one we just created.
                for c in list(obj.component_objects(descend_into=False)):
                    obj.del_component(c)
                    _block.add_component(c.local_name, c)
                # transfer over any other attributes that are not components
                for name, val in iteritems(obj.__dict__):
                    if not hasattr(_block, name) and not hasattr(self, name):
                        super(_BlockData, _block).__setattr__(name, val)

            # TBD: Should we allow skipping Blocks???
            # if obj is Block.Skip and idx is not None:
            #   del self._data[idx]
        timer.report()

    def pprint(self, filename=None, ostream=None, verbose=False, prefix=""):
        """
        Print block information
        """
        if filename is not None:
            OUTPUT = open(filename, "w")
            self.pprint(ostream=OUTPUT, verbose=verbose, prefix=prefix)
            OUTPUT.close()
            return
        if ostream is None:
            ostream = sys.stdout
        subblock = self._parent is not None and self.parent_block() is not None

        if subblock:
            super(Block, self).pprint(ostream=ostream, verbose=verbose,
                                      prefix=prefix)

        if not len(self):
            return

        for key in sorted(self):
            b = self[key]
            if subblock and self.is_indexed():
                ostream.write("%s%s : Active=%s\n" %
                              (prefix, b.name, b.active))
            _BlockData.pprint(b, ostream=ostream, verbose=verbose,
                              prefix=prefix + '    ' if subblock else prefix)

    def _pprint(self):
        return [("Size", len(self)),
                ("Index", self._index if self.is_indexed() else None),
                ('Active', self.active),
                ], ().__iter__(), (), ()

    def display(self, filename=None, ostream=None, prefix=""):
        """
        Display values in the block
        """
        if filename is not None:
            OUTPUT = open(filename, "w")
            self.display(ostream=OUTPUT, prefix=prefix)
            OUTPUT.close()
            return
        if ostream is None:
            ostream = sys.stdout

        for key in sorted(self):
            _BlockData.display(self[key], filename, ostream, prefix)


class SimpleBlock(_BlockData, Block):

    def __init__(self, *args, **kwds):
        _BlockData.__init__(self, self)
        Block.__init__(self, *args, **kwds)
        self._data[None] = self

    def pprint(self, filename=None, ostream=None, verbose=False, prefix=""):
        """
        Print block information
        """
        Block.pprint(self, filename, ostream, verbose, prefix)

    def display(self, filename=None, ostream=None, prefix=""):
        """
        Display values in the block
        """
        Block.display(self, filename, ostream, prefix)


class IndexedBlock(Block):

    def __init__(self, *args, **kwds):
        Block.__init__(self, *args, **kwds)


def generate_cuid_names(block,
                        ctype=None,
                        descend_into=True,
                        cuid_names_=None):
    """
    Bulk generation of CUID strings for all components stored on a block.

    Args:
        block: The block to generate CUID strings for.
        ctype: The ctype to generate CUID strings for (e.g.,
            Var). This keyword is optional and if left to
            its default value of None, the function will
            generate CUID strings for all component
            types. Note that if ctype is not None, this
            function will still generate CUID strings for
            any parent containers (such as blocks) that
            prefix the components requested even though the
            parent ctype may not match the input ctype.
<<<<<<< HEAD
        descend_into (bool or iterable): Indicates whether or not the
            function should descend into subblocks. Default
            is True.
=======
        descend_into (bool or iterable of component types):
            Indicates whether or not the function should descend
            into subblocks. Default is True.
            Example usage: descend_into=(Block, Disjunct)
>>>>>>> 00fde94a
        cuid_names_: Used internally by the function.

    Returns:
        A dictionary-like object that maps model components
        to their CUID string.

    """
    # get the current blocks label, if it has one
    if cuid_names_ is None:
        cuid_names_ = ComponentMap()
        block_prefix = ''
    else:
        block_prefix = cuid_names_[block] + '.'

    # determine if we need to generate labels on
    # subblocks
    if descend_into is True:
        descend_ctype = (Block,)
    elif type(descend_into) in (tuple, list, set):
        descend_ctype = tuple(descend_into)
    elif descend_into:
        descend_ctype = descend_into

    if type(ctype) in (tuple, list, set):
        ctypes = tuple(ctype)
    elif ctype is None:
        ctypes = None
    else:
        ctypes = (ctype,)

    if descend_into and ctype is not None:
        ctypes = tuple(set(descend_ctype) | set(ctypes))

    for key, obj in block.component_map(ctype=ctypes).items():
        obj_cuid = block_prefix + key
        if obj.is_indexed():
            for data_key, obj_data in obj.items():
                if data_key.__class__ is tuple:
                    key_cuid = ','.join(
                        ComponentUID.tDict.get(type(x), '?') + str(x)
                        for x in data_key)
                else:
                    key_cuid = ComponentUID.tDict.get(type(data_key), '?') + \
                        str(data_key)
                cuid_names_[obj_data] = obj_cuid + ":" + key_cuid
            obj_cuid += ":**"
        cuid_names_[obj] = obj_cuid

    # Now recurse into subblocks
    if descend_into:
        sub_blocks = block.component_data_objects(descend_ctype,
                                                  descend_into=descend_into)
        for block_ in sub_blocks:
            generate_cuid_names(block_,
                                ctype=ctypes,
                                descend_into=False,
                                cuid_names_=cuid_names_)

    return cuid_names_


#
# Deprecated functions.
#
def active_components(block, ctype, sort_by_names=False, sort_by_keys=False):
    """DEPRECATED: The active_components function is deprecated.

    Use the Block.component_objects() method.
    """
    logger.warning(active_components.__doc__)
    return block.component_objects(ctype, active=True, sort=sort_by_names)


def components(block, ctype, sort_by_names=False, sort_by_keys=False):
    """DEPRECATED: The components function is deprecated.

    Use the Block.component_objects() method.
    """
    logger.warning(components.__doc__)
    return block.component_objects(ctype, active=False, sort=sort_by_names)


def active_components_data(block, ctype,
                           sort=None, sort_by_keys=False, sort_by_names=False):
    """DEPRECATED: The active_components_data function is deprecated.

    Use the Block.component_data_objects() method.
    """
    logger.warning(active_components_data.__doc__)
    return block.component_data_objects(ctype=ctype, active=True, sort=sort)


def components_data(block, ctype,
                    sort=None, sort_by_keys=False, sort_by_names=False):
    """DEPRECATED: The components_data function is deprecated.

    Use the Block.component_data_objects() method.
    """
    logger.warning(components_data.__doc__)
    return block.component_data_objects(ctype=ctype, active=False, sort=sort)


#
# Create a Block and record all the default attributes, methods, etc.
# These will be assumes to be the set of illegal component names.
#
_BlockData._Block_reserved_words = set(dir(Block()))

register_component(
    Block, "A component that contains one or more model components.")<|MERGE_RESOLUTION|>--- conflicted
+++ resolved
@@ -1873,16 +1873,10 @@
             any parent containers (such as blocks) that
             prefix the components requested even though the
             parent ctype may not match the input ctype.
-<<<<<<< HEAD
-        descend_into (bool or iterable): Indicates whether or not the
-            function should descend into subblocks. Default
-            is True.
-=======
         descend_into (bool or iterable of component types):
             Indicates whether or not the function should descend
             into subblocks. Default is True.
             Example usage: descend_into=(Block, Disjunct)
->>>>>>> 00fde94a
         cuid_names_: Used internally by the function.
 
     Returns:
