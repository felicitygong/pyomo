#  ___________________________________________________________________________
#
#  Pyomo: Python Optimization Modeling Objects
#  Copyright 2017 National Technology and Engineering Solutions of Sandia, LLC
#  Under the terms of Contract DE-NA0003525 with National Technology and
#  Engineering Solutions of Sandia, LLC, the U.S. Government retains certain
#  rights in this software.
#  This software is distributed under the 3-clause BSD License.
#  ___________________________________________________________________________

import logging
import re
import sys
import pyutilib.services
from pyutilib.misc import Bunch
from pyomo.util.plugin import alias
from pyomo.core.kernel.numvalue import is_fixed
from pyomo.repn import generate_canonical_repn, LinearCanonicalRepn, canonical_degree
from pyomo.solvers.plugins.solvers.direct_solver import DirectSolver
from pyomo.solvers.plugins.solvers.direct_or_persistent_solver import DirectOrPersistentSolver
from pyomo.core.kernel.numvalue import value
import pyomo.core.kernel
from pyomo.core.kernel.component_set import ComponentSet
from pyomo.opt.results.results_ import SolverResults
from pyomo.opt.results.solution import Solution, SolutionStatus
from pyomo.opt.results.solver import TerminationCondition, SolverStatus
from pyomo.core.base.suffix import Suffix


logger = logging.getLogger('pyomo.solvers')


class DegreeError(ValueError):
    pass


class GurobiDirect(DirectSolver):
    alias('gurobi_direct', doc='Direct python interface to Gurobi')

    def __init__(self, **kwds):
        kwds['type'] = 'gurobi_direct'
        DirectSolver.__init__(self, **kwds)
        self._init()

    def _init(self):
        self._name = None
        try:
            import gurobipy
            self._gurobipy = gurobipy
            self._python_api_exists = True
            self._version = self._gurobipy.gurobi.version()
            self._name = "Gurobi %s.%s%s" % self._version
            while len(self._version) < 4:
                self._version += (0,)
            self._version = self._version[:4]
            self._version_major = self._version[0]
        except ImportError:
            self._python_api_exists = False
        except Exception as e:
            # other forms of exceptions can be thrown by the gurobi python
            # import. for example, a gurobipy.GurobiError exception is thrown
            # if all tokens for Gurobi are already in use. assuming, of
            # course, the license is a token license. unfortunately, you can't
            # import without a license, which means we can't test for the
            # exception above!
            print("Import of gurobipy failed - gurobi message=" + str(e) + "\n")
            self._python_api_exists = False

        self._range_constraints = set()

        if self._version_major < 5:
            self._max_constraint_degree = 1
        else:
            self._max_constraint_degree = 2
        self._max_obj_degree = 2

        # Note: Undefined capabilites default to None
        self._capabilities.linear = True
        self._capabilities.quadratic_objective = True
        if self._version_major < 5:
            self._capabilities.quadratic_constraint = False
        else:
            self._capabilities.quadratic_constraint = True
        self._capabilities.integer = True
        self._capabilities.sos1 = True
        self._capabilities.sos2 = True

    def _apply_solver(self):
        for var in self._pyomo_model.component_data_objects(ctype=pyomo.core.base.var.Var, descend_into=True,
                                                            active=None, sort=False):
            var.stale = True
        if self._tee:
            self._solver_model.setParam('OutputFlag', 1)
        else:
            self._solver_model.setParam('OutputFlag', 0)

        self._solver_model.setParam('LogFile', self._log_file)

        if self._keepfiles:
            print("Solver log file: "+self._log_file)

        # Options accepted by gurobi (case insensitive):
        # ['Cutoff', 'IterationLimit', 'NodeLimit', 'SolutionLimit', 'TimeLimit',
        #  'FeasibilityTol', 'IntFeasTol', 'MarkowitzTol', 'MIPGap', 'MIPGapAbs',
        #  'OptimalityTol', 'PSDTol', 'Method', 'PerturbValue', 'ObjScale', 'ScaleFlag',
        #  'SimplexPricing', 'Quad', 'NormAdjust', 'BarIterLimit', 'BarConvTol',
        #  'BarCorrectors', 'BarOrder', 'Crossover', 'CrossoverBasis', 'BranchDir',
        #  'Heuristics', 'MinRelNodes', 'MIPFocus', 'NodefileStart', 'NodefileDir',
        #  'NodeMethod', 'PumpPasses', 'RINS', 'SolutionNumber', 'SubMIPNodes', 'Symmetry',
        #  'VarBranch', 'Cuts', 'CutPasses', 'CliqueCuts', 'CoverCuts', 'CutAggPasses',
        #  'FlowCoverCuts', 'FlowPathCuts', 'GomoryPasses', 'GUBCoverCuts', 'ImpliedCuts',
        #  'MIPSepCuts', 'MIRCuts', 'NetworkCuts', 'SubMIPCuts', 'ZeroHalfCuts', 'ModKCuts',
        #  'Aggregate', 'AggFill', 'PreDual', 'DisplayInterval', 'IISMethod', 'InfUnbdInfo',
        #  'LogFile', 'PreCrush', 'PreDepRow', 'PreMIQPMethod', 'PrePasses', 'Presolve',
        #  'ResultFile', 'ImproveStartTime', 'ImproveStartGap', 'Threads', 'Dummy', 'OutputFlag']
        for key, option in self.options.items():
            self._solver_model.setParam(key, option)

        if self._version_major >= 5:
            for suffix in self._suffixes:
                if re.match(suffix, "dual"):
                    self._solver_model.setParam(self._gurobipy.GRB.Param.QCPDual, 1)

        self._solver_model.optimize()

        self._solver_model.setParam('LogFile', 'default')

        # FIXME: can we get a return code indicating if Gurobi had a significant failure?
        return Bunch(rc=None, log=None)

    def _get_expr_from_pyomo_repn(self, repn, max_degree=2):
        referenced_vars = ComponentSet()

        degree = canonical_degree(repn)
        if (degree is None) or (degree > max_degree):
            raise DegreeError('GurobiDirect does not support expressions of degree {0}.'.format(degree))

        if isinstance(repn, LinearCanonicalRepn):
            if (repn.linear is not None) and (len(repn.linear) > 0):
                list(map(referenced_vars.add, repn.variables))
                new_expr = self._gurobipy.LinExpr(repn.linear, [self._pyomo_var_to_solver_var_map[i] for i in repn.variables])
            else:
                new_expr = 0

            if repn.constant is not None:
                new_expr += repn.constant

        else:
            new_expr = 0
            if 0 in repn:
                new_expr += repn[0][None]

            if 1 in repn:
                for ndx, coeff in repn[1].items():
                    new_expr += coeff * self._pyomo_var_to_solver_var_map[repn[-1][ndx]]
                    referenced_vars.add(repn[-1][ndx])

            if 2 in repn:
                for key, coeff in repn[2].items():
                    tmp_expr = coeff
                    for ndx, power in key.items():
                        referenced_vars.add(repn[-1][ndx])
                        for i in range(power):
                            tmp_expr *= self._pyomo_var_to_solver_var_map[repn[-1][ndx]]
                    new_expr += tmp_expr

        return new_expr, referenced_vars

    def _get_expr_from_pyomo_expr(self, expr, max_degree=2):
        repn = generate_canonical_repn(expr)

        try:
            gurobi_expr, referenced_vars = self._get_expr_from_pyomo_repn(repn, max_degree)
        except DegreeError as e:
            msg = e.args[0]
            msg += '\nexpr: {0}'.format(expr)
            raise DegreeError(msg)

        return gurobi_expr, referenced_vars

    def _add_var(self, var):
        varname = self._symbol_map.getSymbol(var, self._labeler)
        vtype = self._gurobi_vtype_from_var(var)
        if var.has_lb():
            lb = value(var.lb)
        else:
            lb = -self._gurobipy.GRB.INFINITY
        if var.has_ub():
            ub = value(var.ub)
        else:
            ub = self._gurobipy.GRB.INFINITY

        gurobipy_var = self._solver_model.addVar(lb=lb, ub=ub, vtype=vtype, name=varname)

        self._pyomo_var_to_solver_var_map[var] = gurobipy_var
        self._referenced_variables[var] = 0

        if var.is_fixed():
            gurobipy_var.setAttr('lb', var.value)
            gurobipy_var.setAttr('ub', var.value)

    def _set_instance(self, model, kwds={}):
        self._range_constraints = set()
        DirectOrPersistentSolver._set_instance(self, model, kwds)
        if model.name is None:
            model_name = 'Unknown'
        else:
            model_name = model.name
        try:
<<<<<<< HEAD
            self._solver_model = self._gurobipy.Model(model_name)
=======
            if model.name is not None:
                self._solver_model = self._gurobipy.Model(model.name)
            else:
                self._solver_model = self._gurobipy.Model()
>>>>>>> cc657c0e
        except Exception:
            e = sys.exc_info()[1]
            msg = ('Unable to create Gurobi model. Have you installed the Python bindings for Gurboi?\n\n\t' +
                   'Error message: {0}'.format(e))
            raise Exception(msg)

        self._add_block(model)

        for var, n_ref in self._referenced_variables.items():
            if n_ref != 0:
                if var.fixed:
                    if not self._output_fixed_variable_bounds:
                        raise ValueError("Encountered a fixed variable (%s) inside an active objective "
                                         "or constraint expression on model %s, which is usually indicative of "
                                         "a preprocessing error. Use the IO-option 'output_fixed_variable_bounds=True' "
                                         "to suppress this error and fix the variable by overwriting its bounds in "
                                         "the Gurobi instance."
                                         % (var.name, self._pyomo_model.name,))

    def _add_block(self, block):
        DirectOrPersistentSolver._add_block(self, block)
        self._solver_model.update()

    def _add_constraint(self, con):
        if not con.active:
            return None

        if is_fixed(con.body):
            if self._skip_trivial_constraints:
                return None

        conname = self._symbol_map.getSymbol(con, self._labeler)

        if con._linear_canonical_form:
            gurobi_expr, referenced_vars = self._get_expr_from_pyomo_repn(con.canonical_form(),
                                                                          self._max_constraint_degree)
        elif isinstance(con, LinearCanonicalRepn):
            gurobi_expr, referenced_vars = self._get_expr_from_pyomo_repn(con, self._max_constraint_degree)
        else:
            gurobi_expr, referenced_vars = self._get_expr_from_pyomo_expr(con.body, self._max_constraint_degree)

        if con.has_lb():
            if not is_fixed(con.lower):
                raise ValueError('Lower bound of constraint {0} is not constant.'.format(con))
        if con.has_ub():
            if not is_fixed(con.upper):
                raise ValueError('Upper bound of constraint {0} is not constant.'.format(con))

        if con.equality:
            gurobipy_con = self._solver_model.addConstr(lhs=gurobi_expr, sense=self._gurobipy.GRB.EQUAL,
                                                        rhs=value(con.lower), name=conname)
        elif con.has_lb() and (value(con.lower) > -float('inf')) and con.has_ub() and (value(con.upper) < float('inf')):
            gurobipy_con = self._solver_model.addRange(gurobi_expr, value(con.lower), value(con.upper), name=conname)
            self._range_constraints.add(con)
        elif con.has_lb() and (value(con.lower) > -float('inf')):
            gurobipy_con = self._solver_model.addConstr(lhs=gurobi_expr, sense=self._gurobipy.GRB.GREATER_EQUAL,
                                                        rhs=value(con.lower), name=conname)
        elif con.has_ub() and (value(con.upper) < float('inf')):
            gurobipy_con = self._solver_model.addConstr(lhs=gurobi_expr, sense=self._gurobipy.GRB.LESS_EQUAL,
                                                        rhs=value(con.upper), name=conname)
        else:
            raise ValueError('Constraint does not have a lower or an upper bound: {0} \n'.format(con))

        for var in referenced_vars:
            self._referenced_variables[var] += 1
        self._vars_referenced_by_con[con] = referenced_vars
        self._pyomo_con_to_solver_con_map[con] = gurobipy_con

    def _add_sos_constraint(self, con):
        if not con.active:
            return None

        conname = self._symbol_map.getSymbol(con, self._labeler)
        level = con.level
        if level == 1:
            sos_type = self._gurobipy.GRB.SOS_TYPE1
        elif level == 2:
            sos_type = self._gurobipy.GRB.SOS_TYPE2
        else:
            raise ValueError('Solver does not support SOS level {0} constraints'.format(level))

        gurobi_vars = []
        weights = []

        self._vars_referenced_by_con[con] = ComponentSet()

        if hasattr(con, 'get_items'):
<<<<<<< HEAD
            sos_items = con.get_items()
        else:
            sos_items = con.items()
=======
            # aml sos constraint
            sos_items = list(con.get_items())
        else:
            # kernel sos constraint
            sos_items = list(con.items())

>>>>>>> cc657c0e
        for v, w in sos_items:
            self._vars_referenced_by_con[con].add(v)
            gurobi_vars.append(self._pyomo_var_to_solver_var_map[v])
            self._referenced_variables[v] += 1
            weights.append(w)

        gurobipy_con = self._solver_model.addSOS(sos_type, gurobi_vars, weights)
        self._pyomo_con_to_solver_con_map[con] = gurobipy_con

    def _gurobi_vtype_from_var(self, var):
        """
        This function takes a pyomo variable and returns the appropriate gurobi variable type
        :param var: pyomo.core.base.var.Var
        :return: gurobipy.GRB.CONTINUOUS or gurobipy.GRB.BINARY or gurobipy.GRB.INTEGER
        """
        if var.is_binary():
            vtype = self._gurobipy.GRB.BINARY
        elif var.is_integer():
            vtype = self._gurobipy.GRB.INTEGER
        elif var.is_continuous():
            vtype = self._gurobipy.GRB.CONTINUOUS
        else:
            raise ValueError('Variable domain type is not recognized for {0}'.format(var.domain))
        return vtype

    def _set_objective(self, obj):
        if self._objective is not None:
            for var in self._vars_referenced_by_obj:
                self._referenced_variables[var] -= 1
            self._vars_referenced_by_obj = ComponentSet()
            self._objective = None

        if obj.active is False:
            raise ValueError('Cannot add inactive objective to solver.')

        if obj.sense == pyomo.core.kernel.minimize:
            sense = self._gurobipy.GRB.MINIMIZE
        elif obj.sense == pyomo.core.kernel.maximize:
            sense = self._gurobipy.GRB.MAXIMIZE
        else:
            raise ValueError('Objective sense is not recognized: {0}'.format(obj.sense))

        gurobi_expr, referenced_vars = self._get_expr_from_pyomo_expr(obj.expr, self._max_obj_degree)

        for var in referenced_vars:
            self._referenced_variables[var] += 1

        self._solver_model.setObjective(gurobi_expr, sense=sense)
        self._objective = obj
        self._vars_referenced_by_obj = referenced_vars

    def _postsolve(self):
        # the only suffixes that we extract from GUROBI are
        # constraint duals, constraint slacks, and variable
        # reduced-costs. scan through the solver suffix list
        # and throw an exception if the user has specified
        # any others.
        extract_duals = False
        extract_slacks = False
        extract_reduced_costs = False
        for suffix in self._suffixes:
            flag = False
            if re.match(suffix, "dual"):
                extract_duals = True
                flag = True
            if re.match(suffix, "slack"):
                extract_slacks = True
                flag = True
                if len(self._range_constraints) != 0:
                    err_msg = ('GurobiDirect does not support range constraints and slack suffixes. \nIf you want ' +
                               'slack information, please split up the following constraints:\n')
                    for con in self._range_constraints:
                        err_msg += '{0}\n'.format(con)
                    logger.warning(err_msg)
                    extract_slacks = False
            if re.match(suffix, "rc"):
                extract_reduced_costs = True
                flag = True
            if not flag:
                raise RuntimeError("***The gurobi_direct solver plugin cannot extract solution suffix="+suffix)

        gprob = self._solver_model
        grb = self._gurobipy.GRB
        status = gprob.Status

        if gprob.getAttr(self._gurobipy.GRB.Attr.IsMIP):
            if extract_reduced_costs:
                logger.warning("Cannot get reduced costs for MIP.")
            if extract_duals:
                logger.warning("Cannot get duals for MIP.")
            extract_reduced_costs = False
            extract_duals = False

        self.results = SolverResults()
        soln = Solution()

        self.results.solver.name = self._name
        self.results.solver.wallclock_time = gprob.Runtime

        if status == grb.LOADED:  # problem is loaded, but no solution
            self.results.solver.status = SolverStatus.aborted
            self.results.solver.termination_message = "Model is loaded, but no solution information is available."
            self.results.solver.termination_condition = TerminationCondition.error
            soln.status = SolutionStatus.unknown
        elif status == grb.OPTIMAL:  # optimal
            self.results.solver.status = SolverStatus.ok
            self.results.solver.termination_message = "Model was solved to optimality (subject to tolerances), " \
                                                      "and an optimal solution is available."
            self.results.solver.termination_condition = TerminationCondition.optimal
            soln.status = SolutionStatus.optimal
        elif status == grb.INFEASIBLE:
            self.results.solver.status = SolverStatus.warning
            self.results.solver.termination_message = "Model was proven to be infeasible"
            self.results.solver.termination_condition = TerminationCondition.infeasible
            soln.status = SolutionStatus.infeasible
        elif status == grb.INF_OR_UNBD:
            self.results.solver.status = SolverStatus.warning
            self.results.solver.termination_message = "Problem proven to be infeasible or unbounded."
            self.results.solver.termination_condition = TerminationCondition.infeasibleOrUnbounded
            soln.status = SolutionStatus.unsure
        elif status == grb.UNBOUNDED:
            self.results.solver.status = SolverStatus.warning
            self.results.solver.termination_message = "Model was proven to be unbounded."
            self.results.solver.termination_condition = TerminationCondition.unbounded
            soln.status = SolutionStatus.unbounded
        elif status == grb.CUTOFF:
            self.results.solver.status = SolverStatus.aborted
            self.results.solver.termination_message = "Optimal objective for model was proven to be worse than the " \
                                                      "value specified in the Cutoff parameter. No solution " \
                                                      "information is available."
            self.results.solver.termination_condition = TerminationCondition.minFunctionValue
            soln.status = SolutionStatus.unknown
        elif status == grb.ITERATION_LIMIT:
            self.results.solver.status = SolverStatus.aborted
            self.results.solver.termination_message = "Optimization terminated because the total number of simplex " \
                                                      "iterations performed exceeded the value specified in the " \
                                                      "IterationLimit parameter."
            self.results.solver.termination_condition = TerminationCondition.maxIterations
            soln.status = SolutionStatus.stoppedByLimit
        elif status == grb.NODE_LIMIT:
            self.results.solver.status = SolverStatus.aborted
            self.results.solver.termination_message = "Optimization terminated because the total number of " \
                                                      "branch-and-cut nodes explored exceeded the value specified " \
                                                      "in the NodeLimit parameter"
            self.results.solver.termination_condition = TerminationCondition.maxEvaluations
            soln.status = SolutionStatus.stoppedByLimit
        elif status == grb.TIME_LIMIT:
            self.results.solver.status = SolverStatus.aborted
            self.results.solver.termination_message = "Optimization terminated because the time expended exceeded " \
                                                      "the value specified in the TimeLimit parameter."
            self.results.solver.termination_condition = TerminationCondition.maxTimeLimit
            soln.status = SolutionStatus.stoppedByLimit
        elif status == grb.SOLUTION_LIMIT:
            self.results.solver.status = SolverStatus.aborted
            self.results.solver.termination_message = "Optimization terminated because the number of solutions found " \
                                                      "reached the value specified in the SolutionLimit parameter."
            self.results.solver.termination_condition = TerminationCondition.unknown
            soln.status = SolutionStatus.stoppedByLimit
        elif status == grb.INTERRUPTED:
            self.results.solver.status = SolverStatus.aborted
            self.results.solver.termination_message = "Optimization was terminated by the user."
            self.results.solver.termination_condition = TerminationCondition.error
            soln.status = SolutionStatus.error
        elif status == grb.NUMERIC:
            self.results.solver.status = SolverStatus.error
            self.results.solver.termination_message = "Optimization was terminated due to unrecoverable numerical " \
                                                      "difficulties."
            self.results.solver.termination_condition = TerminationCondition.error
            soln.status = SolutionStatus.error
        elif status == grb.SUBOPTIMAL:
            self.results.solver.status = SolverStatus.warning
            self.results.solver.termination_message = "Unable to satisfy optimality tolerances; a sub-optimal " \
                                                      "solution is available."
            self.results.solver.termination_condition = TerminationCondition.other
            soln.status = SolutionStatus.feasible
        else:
            self.results.solver.status = SolverStatus.error
            self.results.solver.termination_message = "Unknown return code from GUROBI."
            self.results.solver.termination_condition = TerminationCondition.error
            soln.status = SolutionStatus.error

        self.results.problem.name = gprob.ModelName

        if gprob.ModelSense == 1:
            self.results.problem.sense = pyomo.core.kernel.minimize
        elif gprob.ModelSense == -1:
            self.results.problem.sense = pyomo.core.kernel.maximize
        else:
            raise RuntimeError('Unrecognized gurobi objective sense: {0}'.format(gprob.ModelSense))

        self.results.problem.upper_bound = None
        self.results.problem.lower_bound = None
        if (gprob.NumBinVars + gprob.NumIntVars) == 0:
            try:
                self.results.problem.upper_bound = gprob.ObjVal
                self.results.problem.lower_bound = gprob.ObjVal
            except self._gurobipy.GurobiError:
                pass
        elif gprob.ModelSense == 1:  # minimizing
            try:
                self.results.problem.upper_bound = gprob.ObjVal
            except self._gurobipy.GurobiError:
                pass
            try:
                self.results.problem.lower_bound = gprob.ObjBound
            except self._gurobipy.GurobiError:
                pass
        elif gprob.ModelSense == -1:  # maximizing
            try:
                self.results.problem.upper_bound = gprob.ObjBound
            except self._gurobipy.GurobiError:
                pass
            try:
                self.results.problem.lower_bound = gprob.ObjVal
            except self._gurobipy.GurobiError:
                pass
        else:
            raise RuntimeError('Unrecognized gurobi objective sense: {0}'.format(gprob.ModelSense))

        try:
            self.results.problem.gap = self.results.problem.upper_bound - self.results.problem.lower_bound
        except TypeError:
            self.results.problem.gap = None

        self.results.problem.number_of_constraints = gprob.NumConstrs + gprob.NumQConstrs + gprob.NumSOS
        self.results.problem.number_of_nonzeros = gprob.NumNZs
        self.results.problem.number_of_variables = gprob.NumVars
        self.results.problem.number_of_binary_variables = gprob.NumBinVars
        self.results.problem.number_of_integer_variables = gprob.NumIntVars
        self.results.problem.number_of_continuous_variables = gprob.NumVars - gprob.NumIntVars - gprob.NumBinVars
        self.results.problem.number_of_objectives = 1
        self.results.problem.number_of_solutions = gprob.SolCount

        # if a solve was stopped by a limit, we still need to check to
        # see if there is a solution available - this may not always
        # be the case, both in LP and MIP contexts.
        if self._save_results:
            """
            This code in this if statement is only needed for backwards compatability. It is more efficient to set
            _save_results to False and use load_vars, load_duals, etc.
            """
            if gprob.SolCount > 0:
                soln_variables = soln.variable
                soln_constraints = soln.constraint

                for pyomo_var, solver_var in self._pyomo_var_to_solver_var_map.items():
                    if self._referenced_variables[pyomo_var] > 0:
                        soln_variables[solver_var.VarName] = {"Value":solver_var.X}

                if extract_reduced_costs:
                    for pyomo_var, solver_var in self._pyomo_var_to_solver_var_map.items():
                        if self._referenced_variables[pyomo_var] > 0:
                            soln_variables[solver_var.VarName]["Rc"] = solver_var.Rc

                if extract_duals or extract_slacks:
                    for con in self._solver_model.getConstrs():
                        soln_constraints[con.ConstrName] = {}
                    if self._version_major >= 5:
                        for con in self._solver_model.getQConstrs():
                            soln_constraints[con.QCName] = {}

                if extract_duals:
                    for con in self._solver_model.getConstrs():
                        soln_constraints[con.ConstrName]["Dual"] = con.Pi
                    if self._version_major >= 5:
                        for con in self._solver_model.getQConstrs():
                            soln_constraints[con.QCName]["Dual"] = con.QCPi

                if extract_slacks:
                    for con in self._solver_model.getConstrs():
                        soln_constraints[con.ConstrName]["Slack"] = con.Slack
                    if self._version_major >= 5:
                        for con in self._solver_model.getQConstrs():
                            soln_constraints[con.QCName]["Slack"] = con.QCSlack
        elif self._load_solutions:
            if gprob.SolCount > 0:

                self._load_vars()

                if extract_reduced_costs:
                    self._load_rc()

                if extract_duals:
                    self._load_duals()

                if extract_slacks:
                    self._load_slacks()

        self.results.solution.insert(soln)

        # finally, clean any temporary files registered with the temp file
        # manager, created populated *directly* by this plugin.
        pyutilib.services.TempfileManager.pop(remove=not self._keepfiles)

        return DirectOrPersistentSolver._postsolve(self)

    def warm_start_capable(self):
        return True

    def _warm_start(self):
        for pyomo_var, gurobipy_var in self._pyomo_var_to_solver_var_map.items():
            if pyomo_var.value is not None:
                gurobipy_var.setAttr(self._gurobipy.GRB.Attr.Start, value(pyomo_var))

    def _load_vars(self, vars_to_load=None):
        var_map = self._pyomo_var_to_solver_var_map
        ref_vars = self._referenced_variables
        if vars_to_load is None:
            vars_to_load = var_map.keys()

        for var in vars_to_load:
            if ref_vars[var] > 0:
                var.stale = False
                var.value = var_map[var].x

    def _load_rc(self, vars_to_load=None):
        if not hasattr(self._pyomo_model, 'rc'):
            self._pyomo_model.rc = Suffix(direction=Suffix.IMPORT)
        var_map = self._pyomo_var_to_solver_var_map
        ref_vars = self._referenced_variables
        rc = self._pyomo_model.rc
        if vars_to_load is None:
            vars_to_load = var_map.keys()

        for var in vars_to_load:
            if ref_vars[var] > 0:
                rc[var] = var_map[var].Rc

    def _load_duals(self, cons_to_load=None):
        if not hasattr(self._pyomo_model, 'dual'):
            self._pyomo_model.dual = Suffix(direction=Suffix.IMPORT)
        con_map = self._pyomo_con_to_solver_con_map
        dual = self._pyomo_model.dual
        if cons_to_load is None:
            cons_to_load = ComponentSet(con_map.keys())

        reverse_con_map = {}
        for pyomo_con, con in con_map.items():
            reverse_con_map[con] = pyomo_con

        for gurobi_con in self._solver_model.getConstrs():
            pyomo_con = reverse_con_map[gurobi_con]
            if pyomo_con in cons_to_load:
                dual[pyomo_con] = gurobi_con.Pi

        if self._version_major >= 5:
            for gurobi_con in self._solver_model.getQConstrs():
                pyomo_con = reverse_con_map[gurobi_con]
                if pyomo_con in cons_to_load:
                    dual[pyomo_con] = gurobi_con.QCPi

    def _load_slacks(self, cons_to_load=None):
        if not hasattr(self._pyomo_model, 'slack'):
            self._pyomo_model.slack = Suffix(direction=Suffix.IMPORT)
        con_map = self._pyomo_con_to_solver_con_map
        slack = self._pyomo_model.slack
        if cons_to_load is None:
            cons_to_load = ComponentSet(con_map.keys())

        reverse_con_map = {}
        for pyomo_con, con in con_map.items():
            reverse_con_map[con] = pyomo_con

        for gurobi_con in self._solver_model.getConstrs():
            pyomo_con = reverse_con_map[gurobi_con]
            if pyomo_con in cons_to_load:
                slack[pyomo_con] = gurobi_con.Slack

        if self._version_major >= 5:
            for gurobi_con in self._solver_model.getQConstrs():
                pyomo_con = reverse_con_map[gurobi_con]
                if pyomo_con in cons_to_load:
                    slack[pyomo_con] = gurobi_con.QCSlack

    def load_duals(self, cons_to_load=None):
        """
        Load the duals into the 'dual' suffix. The 'dual' suffix must live on the parent model.

        Parameters
        ----------
        cons_to_load: list of Constraint
        """
        self._load_duals(cons_to_load)

    def load_rc(self, vars_to_load):
        """
        Load the reduced costs into the 'rc' suffix. The 'rc' suffix must live on the parent model.

        Parameters
        ----------
        vars_to_load: list of Var
        """
        self._load_rc(vars_to_load)

    def load_slacks(self, cons_to_load=None):
        """
        Load the values of the slack variables into the 'slack' suffix. The 'slack' suffix must live on the parent
        model.

        Parameters
        ----------
        cons_to_load: list of Constraint
        """
        self._load_slacks(cons_to_load)<|MERGE_RESOLUTION|>--- conflicted
+++ resolved
@@ -202,19 +202,11 @@
     def _set_instance(self, model, kwds={}):
         self._range_constraints = set()
         DirectOrPersistentSolver._set_instance(self, model, kwds)
-        if model.name is None:
-            model_name = 'Unknown'
-        else:
-            model_name = model.name
         try:
-<<<<<<< HEAD
-            self._solver_model = self._gurobipy.Model(model_name)
-=======
             if model.name is not None:
                 self._solver_model = self._gurobipy.Model(model.name)
             else:
                 self._solver_model = self._gurobipy.Model()
->>>>>>> cc657c0e
         except Exception:
             e = sys.exc_info()[1]
             msg = ('Unable to create Gurobi model. Have you installed the Python bindings for Gurboi?\n\n\t' +
@@ -302,18 +294,12 @@
         self._vars_referenced_by_con[con] = ComponentSet()
 
         if hasattr(con, 'get_items'):
-<<<<<<< HEAD
-            sos_items = con.get_items()
-        else:
-            sos_items = con.items()
-=======
             # aml sos constraint
             sos_items = list(con.get_items())
         else:
             # kernel sos constraint
             sos_items = list(con.items())
 
->>>>>>> cc657c0e
         for v, w in sos_items:
             self._vars_referenced_by_con[con].add(v)
             gurobi_vars.append(self._pyomo_var_to_solver_var_map[v])
