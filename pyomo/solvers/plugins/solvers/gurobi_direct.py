--- conflicted
+++ resolved
@@ -182,14 +182,10 @@
             if 0 in repn:
                 new_expr += repn[0][None]
 
-<<<<<<< HEAD
-        for var_value in pyomo_instance.component_data_objects(Var):
-=======
             if 1 in repn:
                 for ndx, coeff in repn[1].items():
                     new_expr += coeff * self._pyomo_var_to_solver_var_map[repn[-1][ndx]]
                     referenced_vars.add(repn[-1][ndx])
->>>>>>> 705b2a05
 
             if 2 in repn:
                 for key, coeff in repn[2].items():
