--- conflicted
+++ resolved
@@ -49,14 +49,8 @@
             3 Declarations: indicator_var c0 c1
 
     1 Disjunction Declarations
-<<<<<<< HEAD
-        complements : Size=1, Index=None, XOR=True, Active=True
-            Key  : Disjuncts                            : Active
-            None : ['cc.expr1', 'cc.expr2', 'cc.expr3'] :   True
-=======
         complements : Size=1, Index=None, Active=True
             Key  : Disjuncts                            : Active : XOR
             None : ['cc.expr1', 'cc.expr2', 'cc.expr3'] :   True : True
->>>>>>> a383c8b5
 
     4 Declarations: expr1 expr2 expr3 complements