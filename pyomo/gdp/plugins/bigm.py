"""Big-M Generalized Disjunctive Programming transformation module."""
#  ___________________________________________________________________________
#
#  Pyomo: Python Optimization Modeling Objects
#  Copyright 2017 National Technology and Engineering Solutions of Sandia, LLC
#  Under the terms of Contract DE-NA0003525 with National Technology and
#  Engineering Solutions of Sandia, LLC, the U.S. Government retains certain
#  rights in this software.
#  This software is distributed under the 3-clause BSD License.
#  ___________________________________________________________________________

import logging
import textwrap

from pyomo.core import (Block, Connector, Constraint, Param, Set, Suffix, Var,
                        value)
from pyomo.core.base import Transformation
from pyomo.core.base.block import SortComponents, TraversalStrategy, _BlockData
from pyomo.core.base.component import ComponentUID
from pyomo.core.base.set_types import Any
from pyomo.core.kernel import ComponentMap, ComponentSet
from pyomo.gdp import Disjunct, Disjunction, GDP_Error
from pyomo.gdp.disjunct import (IndexedDisjunction, SimpleDisjunction,
                                _DisjunctData, _DisjunctionData)
from pyomo.gdp.plugins.gdp_var_mover import HACK_GDP_Disjunct_Reclassifier
from pyomo.repn import LinearCanonicalRepn, generate_canonical_repn
from pyomo.util.modeling import unique_component_name
from pyomo.util.plugin import alias
from six import iterkeys, iteritems

<<<<<<< HEAD
logger = logging.getLogger('pyomo.core')
=======
logger = logging.getLogger('pyomo.gdp')
>>>>>>> 3ee94eee


class BigM_Transformation(Transformation):
    """Relax disjunctive model using big-M terms.

    Relaxes a disjunctive model into an algebraic model by adding Big-M terms
    to all disjunctive constraints.
    """

    alias('gdp.bigm', doc=textwrap.fill(textwrap.dedent(__doc__.strip())))

    def __init__(self):
        """Initialize transformation object."""
        super(BigM_Transformation, self).__init__()
        self.handlers = {
            Constraint:  self._xform_constraint,
            Var:         False,
            Connector:   False,
            Suffix:      False,
            Param:       False,
            Set:         False,
            Disjunction: self._warn_for_active_disjunction,
            Disjunct:    self._warn_for_active_disjunct,
            Block:       self._transform_block_on_disjunct,
        }

    def _get_bigm_suffix_list(self, block):
        # Note that you can only specify suffixes on BlockData objects or
        # SimpleBlocks. Though it is possible at this point to stick them
        # on whatever components you want, we won't pick them up.
        suffix_list = []
        while block is not None:
            bigm = block.component('BigM')
            if type(bigm) is Suffix:
                suffix_list.append(bigm)
            block = block.parent_block()
        return suffix_list

    def _apply_to(self, instance, **kwds):
        options = kwds.pop('options', {})

        # For now, we're not accepting options. We will let args override
        # suffixes and estimate as a last resort. More specific args/suffixes
        # override ones anywhere in the tree. Suffixes lower down in the tree
        # override ones higher up.
        if 'default_bigM' in kwds:
            logger.warn("DEPRECATED: the 'default_bigM=' argument has been "
                        "replaced by 'bigM='")
            bigM = kwds.pop('default_bigM')
        else:
            bigM = None
        bigM = kwds.pop('bigM', bigM)
        if bigM is not None and type(bigM) is not dict:
            if type(bigM) in (float, int, tuple, list):
                bigM = {None: bigM}
            else:
                raise GDP_Error(
                    "'bigM' argument was not a dictionary! Expected cuids as "
                    "keys and big-m values (or tuples) as values.")

        targets = kwds.pop('targets', None)

        if kwds:
            logger.warning("GDP(BigM): unrecognized keyword arguments:\n%s"
                           % ('\n'.join(iterkeys(kwds)), ))
        if options:
            logger.warning("GDP(BigM): unrecognized options:\n%s"
                           % ('\n'.join(iterkeys(options)), ))

        # make a transformation block to put transformed disjuncts on
        transBlockName = unique_component_name(
            instance,
            '_pyomo_gdp_bigm_relaxation')
        transBlock = Block()
        instance.add_component(transBlockName, transBlock)
        transBlock.relaxedDisjuncts = Block(Any)
        transBlock.lbub = Set(initialize=['lb', 'ub'])
        # this is a dictionary for keeping track of IndexedDisjuncts
        # and IndexedDisjunctions so that, at the end of the
        # transformation, we can check that the ones with no active
        # DisjstuffDatas are deactivated.
        transBlock.disjContainers = ComponentSet()

        if targets is None:
            targets = (instance, )
            _HACK_transform_whole_instance = True
        else:
            _HACK_transform_whole_instance = False
        for _t in targets:
            t = _t.find_component(instance)
            if t is None:
                raise GDP_Error(
                    "Target %s is not a component on the instance!" % _t)
            if not t.active:
                continue
            # TODO: This is compensating for Issue #185. I do need to
            # check if something is a DisjunctData, but the other
            # places where I am checking type I would like to only
            # check ctype.
            if type(t) is _DisjunctionData:
                self._transformDisjunctionData(t, transBlock, bigM, t.index())
            elif type(t) is _DisjunctData:
                self._transformBlock(t, transBlock, bigM)
            elif type(t) is _BlockData or t.type() in (Block, Disjunct):
                self._transformBlock(t, transBlock, bigM)
            elif t.type() is Disjunction:
                self._transformDisjunction(t, transBlock, bigM)
            else:
                raise GDP_Error(
                    "Target %s was not a Block, Disjunct, or Disjunction. "
<<<<<<< HEAD
                    "It was of type %s and can't be transformed."
=======
                    "It was of type %s and can't be transformed"
>>>>>>> 3ee94eee
                    % (t.name, type(t)))

        # Go through our dictionary of indexed things and deactivate
        # the containers that don't have any active guys inside of
        # them. So the invalid component logic will tell us if we
        # missed something getting transformed.
        for obj in transBlock.disjContainers:
            if obj.active:
                for i in obj:
                    if obj[i].active:
                        break
                else:
                    obj.deactivate()

        # HACK for backwards compatibility with the older GDP transformations
        #
        # Until the writers are updated to find variables on things
        # other than active blocks, we need to reclassify the Disjuncts
        # as Blocks after transformation so that the writer will pick up
        # all the variables that it needs (in this case, indicator_vars).
        if _HACK_transform_whole_instance:
            HACK_GDP_Disjunct_Reclassifier().apply_to(instance)


    def _transformBlock(self, obj, transBlock, bigM):
        if obj.is_indexed():
            for i in sorted(iterkeys(obj)):
                self._transformBlockData(obj[i], transBlock, bigM)
        else:
            self._transformBlockData(obj, transBlock, bigM)

    def _transformBlockData(self, obj, transBlock, bigM):
        # Transform every (active) disjunction in the block
        for disjunction in obj.component_objects(
                Disjunction,
                active=True,
                sort=SortComponents.deterministic,
                descend_into=(Block, Disjunct),
                descent_order=TraversalStrategy.PostfixDFS):
            self._transformDisjunction(disjunction, transBlock, bigM)

    def _declareXorConstraint(self, disjunction):
        # Put the disjunction constraint on its parent block and
        # determine whether it is an OR or XOR constraint.

        # We never do this for just a DisjunctionData because we need
        # to know about the index set of its parent component. So if
        # we called this on a DisjunctionData, we did something wrong.
        assert type(disjunction) in (SimpleDisjunction,
                                     IndexedDisjunction)
        parent = disjunction.parent_block()
        if hasattr(parent, "_gdp_transformation_info"):
            infodict = parent._gdp_transformation_info
            if type(infodict) is not dict:
                raise GDP_Error(
                    "Component %s contains an attribute named "
                    "_gdp_transformation_info. "
                    "The transformation requires that "
                    "it can create this attribute!" % parent.name)
        else:
            infodict = parent._gdp_transformation_info = {}

        # add the XOR (or OR) constraints to parent block (with unique name)
        # It's indexed if this is an IndexedDisjunction, not otherwise
        orC = Constraint(disjunction.index_set()) if \
            disjunction.is_indexed() else Constraint()
        xor = disjunction.xor
        nm = '_xor' if xor else '_or'
        orCname = unique_component_name(parent, '_gdp_bigm_relaxation_' +
                                        disjunction.name + nm)
        parent.add_component(orCname, orC)
        infodict.setdefault('disjunction_or_constraint', {})[
            disjunction.local_name] = orC
        return orC, xor

    def _transformDisjunction(self, obj, transBlock, bigM):
        # create the disjunction constraint and then relax each of the
        # disjunctionDatas
        orConstraint, xor = self._declareXorConstraint(obj)
        if obj.is_indexed():
            transBlock.disjContainers.add(obj)
            for i in sorted(iterkeys(obj)):
                self._transformDisjunctionData(obj[i], transBlock,
                                               bigM, i, orConstraint, xor)
        else:
            self._transformDisjunctionData(obj, transBlock, bigM,
                                           None, orConstraint, xor)

        # deactivate so we know we relaxed
        obj.deactivate()

    def _transformDisjunctionData(self, obj, transBlock, bigM,
                                  index, orConstraint=None, xor=None):
        parent_component = obj.parent_component()
        if xor is None:
            # If the orConstraint is already on the block fetch it.
            # Otherwise call _declareXorConstraint.
            parent_block = obj.parent_block()
            if hasattr(parent_block, "_gdp_transformation_info"):
                infodict = parent_block._gdp_transformation_info
                if type(infodict) is dict and \
                        'disjunction_or_constraint' in infodict:
                    orConsDict = parent_block._gdp_transformation_info[
                        'disjunction_or_constraint']
                    if parent_component.local_name in orConsDict:
                        # if the orConstraint has already been declared,
                        # we fetch it and get the value of xor from the
                        # parent.
                        orConstraint = orConsDict[parent_component.local_name]
                        xor = parent_component.xor
            if xor is None:
                # orConstraint wasn't already declared, so we declare it
                orConstraint, xor = self._declareXorConstraint(
                    obj.parent_component())
        or_expr = 0
        for disjunct in obj.disjuncts:
            or_expr += disjunct.indicator_var
            # make suffix list. (We don't need it until we are
            # transforming constraints, but it gets created at the
            # disjunct level, so more efficient to make it here and
            # pass it down.
            suffix_list = self._get_bigm_suffix_list(disjunct)
            # relax the disjunct
            self._bigM_relax_disjunct(disjunct, transBlock, bigM, suffix_list)
        # add or (or xor) constraint
        if xor:
            orConstraint.add(index, (or_expr, 1))
        else:
            orConstraint.add(index, (1, or_expr, None))
        obj.deactivate()

    def _bigM_relax_disjunct(self, obj, transBlock, bigM, suffix_list):
        if hasattr(obj, "_gdp_transformation_info"):
            infodict = obj._gdp_transformation_info
            # If the user has something with our name that is not a dict, we
            # scream. If they have a dict with this name then we are just going
            # to use it...
            if type(infodict) is not dict:
                raise GDP_Error(
                    "Disjunct %s contains an attribute named "
                    "_gdp_transformation_info. "
                    "The transformation requires that "
                    "it can create this attribute!" % obj.name)
        else:
            infodict = {}
        # deactivated -> either we've already transformed or user deactivated
        if not obj.active:
            if not infodict.get('relaxed', False):
                # If it hasn't been relaxed, user deactivated it and so we
                # fix ind var to 0 and be done. If it has been relaxed, we will
                # check if it was bigm that did it, and if not, we will apply
                # bigm.
                obj.indicator_var.fix(0)
                return
        if 'bigm' in infodict:
            # we've transformed it (with BigM), so don't do it again.
            return

        # add reference to original disjunct to info dict on transformation
        # block
        relaxedDisjuncts = transBlock.relaxedDisjuncts
        relaxationBlock = relaxedDisjuncts[len(relaxedDisjuncts)]
        # TODO: trans info should be a class that implements __getstate and
        # __setstate (for pickling)
        relaxationBlock._gdp_transformation_info = {'src': obj}

        # add reference to transformation block on original disjunct
        assert 'bigm' not in infodict
        infodict['bigm'] = relaxationBlock

        # if this is a disjunctData from an indexed disjunct, we are
        # going to want to check at the end that the container is
        # deactivated if everything in it is. So we save it in our
        # dictionary of things to check if it isn't there already.
        disjParent = obj.parent_component()
        if disjParent.is_indexed() and \
           disjParent not in transBlock.disjContainers:
            transBlock.disjContainers.add(disjParent)

        # Transform each component within this disjunct
        self._transform_block_components(obj, obj, relaxationBlock,
                                         bigM, infodict, suffix_list)

        # deactivate disjunct so we know we've relaxed it
        obj.deactivate()
        infodict['relaxed'] = True
        obj._gdp_transformation_info = infodict

    def _transform_block_components(self, block, disjunct, relaxedBlock,
                                    bigM, infodict, suffix_list):
        # Look through the component map of block and transform
        # everything we have a handler for. Yell if we don't know how
        # to handle it.
        for name, obj in list(iteritems(block.component_map())):
            if hasattr(obj, 'active') and not obj.active:
                continue
            handler = self.handlers.get(obj.type(), None)
            if not handler:
                if handler is None:
                    raise GDP_Error(
                        "No BigM transformation handler registered "
                        "for modeling components of type %s" % obj.type())
                continue
            # obj is what we are transforming, we pass disjunct
            # through so that we will have access to the indicator
            # variables down the line.
            handler(obj, disjunct, relaxedBlock, bigM, infodict, suffix_list)

    def _warn_for_active_disjunction(self, disjunction, disjunct, relaxedBlock,
                                     bigMargs, infodict, suffix_list):
        # this should only have gotten called if the disjunction is active
        assert disjunction.active
        problemdisj = disjunction
        if disjunction.is_indexed():
            for i in disjunction:
                if disjunction[i].active:
                    # a _DisjunctionData is active, we will yell about
                    # it specifically.
                    problemdisj = disjunction[i]
                    break
            # None of the _DisjunctionDatas were actually active. We
            # are OK and we can deactivate the container.
            else:
                disjunction.deactivate()
                return
        parentblock = problemdisj.parent_block()
        # the disjunction should only have been active if it wasn't transformed
        assert (not hasattr(parentblock, "_gdp_transformation_info")) or \
            problemdisj.name not in parentblock._gdp_transformation_info
        raise GDP_Error("Found untransformed disjunction %s in disjunct %s! "
                        "The disjunction must be transformed before the "
                        "disjunct. If you are using targets, put the "
                        "disjunction before the disjunct in the list."
                        % (problemdisj.name, disjunct.name))

    def _warn_for_active_disjunct(self, innerdisjunct, outerdisjunct,
                                  relaxedBlock, bigMargs,
                                  infodict, suffix_list):
        assert innerdisjunct.active
        problemdisj = innerdisjunct
        if innerdisjunct.is_indexed():
            for i in innerdisjunct:
                if innerdisjunct[i].active:
                    # This is shouldn't be true, we will complain about it.
                    problemdisj = innerdisjunct[i]
                    break
            # None of the _DisjunctDatas were actually active, so we
            # are fine and we can deactivate the container.
            else:
                innerdisjunct.deactivate()
                return
        raise GDP_Error("Found active disjunct {0} in disjunct {1}! "
                        "Either {0} "
                        "is not in a disjunction or the disjunction it is in "
                        "has not been transformed. "
                        "{0} needs to be deactivated "
                        "or its disjunction transformed before {1} can be "
                        "transformed.".format(problemdisj.name,
                                              outerdisjunct.name))

    def _transform_block_on_disjunct(self, block, disjunct, relaxationBlock,
                                     bigMargs, infodict, suffix_list):
        # We look through everything on the component map of the block
        # and transform it just as we would if it was on the disjunct
        # directly.  (We are passing the disjunct through so that when
        # we find constraints, _xform_constraint will have access to
        # the correct indicator variable.
        self._transform_block_components(block, disjunct, relaxationBlock,
                                         bigMargs, infodict, suffix_list)

    def _xform_constraint(self, obj, disjunct, relaxationBlock,
                          bigMargs, infodict, suffix_list):
        # add constraint to the transformation block, we'll transform it there.

        transBlock = relaxationBlock.parent_block()
        # Though rare, it is possible to get naming conflicts here
        # since constraints from all blocks are getting moved onto the
        # same block. So we get a unique name
        name = unique_component_name(relaxationBlock, obj.name)

        if obj.is_indexed():
            newConstraint = Constraint(obj.index_set(), transBlock.lbub)
        else:
            newConstraint = Constraint(transBlock.lbub)
        relaxationBlock.add_component(name, newConstraint)
        # add mapping of original constraint to transformed constraint
        # in transformation info dictionary
        infodict.setdefault('relaxedConstraints', ComponentMap())[
            obj] = newConstraint
        # add mapping of transformed constraint back to original constraint (we
        # know that the info dict is already created because this only got
        # called if we were transforming a disjunct...)
        relaxationBlock._gdp_transformation_info.setdefault(
            'srcConstraints', ComponentMap())[newConstraint] = obj

        for i in sorted(iterkeys(obj)):
            c = obj[i]
            if not c.active:
                continue
            c.deactivate()

            # first, we see if an M value was specified in the arguments.
            # (This returns None if not)
            M = self._get_M_from_args(c, bigMargs)

            if __debug__ and logger.isEnabledFor(logging.DEBUG):
                logger.debug("GDP(BigM): The value for M for constraint %s "
                             "from the BigM argument is %s." % (obj.name,
                                                                str(M)))

            # if we didn't get something from args, try suffixes:
            if M is None:
                M = self._get_M_from_suffixes(c, suffix_list)

            if __debug__ and logger.isEnabledFor(logging.DEBUG):
                logger.debug("GDP(BigM): The value for M for constraint %s "
                             "after checking suffixes is %s." % (obj.name,
                                                                 str(M)))

            if not isinstance(M, (tuple, list)):
                if M is None:
                    M = (None, None)
                else:
                    M = (-M, M)
            if len(M) != 2:
                raise GDP_Error("Big-M %s for constraint %s is not of "
                                "length two. "
                                "Expected either a single value or "
                                "tuple or list of length two for M."
                                % (str(M), name))

            M = list(M)
            if c.lower is not None and M[0] is None:
                M[0] = self._estimate_M(c.body, name)[0] - c.lower
            if c.upper is not None and M[1] is None:
                M[1] = self._estimate_M(c.body, name)[1] - c.upper

            if __debug__ and logger.isEnabledFor(logging.DEBUG):
                logger.debug("GDP(BigM): The value for M for constraint %s "
                             "after estimating (if needed) is %s." %
                             (obj.name, str(M)))

            # Handle indices for both SimpleConstraint and IndexedConstraint
            if i.__class__ is tuple:
<<<<<<< HEAD
                pass
            elif obj.is_indexed():
                i = (i,)
            else:
                i = ()
            # Append 'lb' or 'ub' to the index for the constraints
            i_lb = i + ('lb',)
            i_ub = i + ('ub',)
            try:  # unpack singleton tuples
                (i_lb,) = i_lb
                (i_ub,) = i_ub
            except ValueError:
                pass
=======
                i_lb = i + ('lb',)
                i_ub = i + ('ub',)
            elif obj.is_indexed():
                i_lb = (i, 'lb',)
                i_ub = (i, 'ub',)
            else:
                i_lb = 'lb'
                i_ub = 'ub'
>>>>>>> 3ee94eee

            if c.lower is not None:
                if M[0] is None:
                    raise GDP_Error("Cannot relax disjunctive constraint %s "
                                    "because M is not defined." % name)
                M_expr = M[0] * (1 - disjunct.indicator_var)
                newConstraint.add(i_lb, c.lower <= c. body - M_expr)
            if c.upper is not None:
                if M[1] is None:
                    raise GDP_Error("Cannot relax disjunctive constraint %s "
                                    "because M is not defined." % name)
                M_expr = M[1] * (1 - disjunct.indicator_var)
                newConstraint.add(i_ub, c.body - M_expr <= c.upper)

    def _get_M_from_args(self, constraint, bigMargs):
        M = None
        # check args: we only have to look for constraint, constraintdata, and
        # None
        if bigMargs is not None:
            cuid = ComponentUID(constraint)
            parentcuid = ComponentUID(constraint.parent_component())
            if cuid in bigMargs:
                M = bigMargs[cuid]
            elif parentcuid in bigMargs:
                M = bigMargs[parentcuid]
            elif None in bigMargs:
                M = bigMargs[None]
        return M

    def _get_M_from_suffixes(self, constraint, suffix_list):
        M = None
        # first we check if the constraint or its parent is a key in any of the
        # suffix lists
        for bigm in suffix_list:
            if constraint in bigm:
                M = bigm[constraint]
                break

            # if c is indexed, check for the parent component
            if constraint.parent_component() in bigm:
                M = bigm[constraint.parent_component()]
                break

        # if we didn't get an M that way, traverse upwards through the blocks
        # and see if None has a value on any of them.
        if M is None:
            for bigm in suffix_list:
                if None in bigm:
                    M = bigm[None]
                    break
        return M

    def _estimate_M(self, expr, name):
        # Calculate a best guess at M
        repn = generate_canonical_repn(expr)
        M = [0, 0]

        if isinstance(repn, LinearCanonicalRepn):
            if repn.constant is not None:
                for i in (0, 1):
                    if M[i] is not None:
                        M[i] += repn.constant

            for i, coef in enumerate(repn.linear or []):
                var = repn.variables[i]
                coef = repn.linear[i]
                bounds = (value(var.lb), value(var.ub))
                for i in (0, 1):
                    # reverse the bounds if the coefficient is negative
                    if coef > 0:
                        j = i
                    else:
                        j = 1 - i

                    if bounds[i] is not None:
                        M[j] += value(bounds[i]) * coef
                    else:
                        raise GDP_Error(
                            "Cannot estimate M for "
                            "expressions with unbounded variables."
                            "\n\t(found unbounded var %s while processing "
                            "constraint %s)" % (var.name, name))
        else:
            raise GDP_Error("Cannot estimate M for nonlinear "
                            "expressions.\n\t(found while processing "
                            "constraint %s)" % name)

        return tuple(M)<|MERGE_RESOLUTION|>--- conflicted
+++ resolved
@@ -28,11 +28,7 @@
 from pyomo.util.plugin import alias
 from six import iterkeys, iteritems
 
-<<<<<<< HEAD
-logger = logging.getLogger('pyomo.core')
-=======
 logger = logging.getLogger('pyomo.gdp')
->>>>>>> 3ee94eee
 
 
 class BigM_Transformation(Transformation):
@@ -143,11 +139,7 @@
             else:
                 raise GDP_Error(
                     "Target %s was not a Block, Disjunct, or Disjunction. "
-<<<<<<< HEAD
                     "It was of type %s and can't be transformed."
-=======
-                    "It was of type %s and can't be transformed"
->>>>>>> 3ee94eee
                     % (t.name, type(t)))
 
         # Go through our dictionary of indexed things and deactivate
@@ -492,21 +484,6 @@
 
             # Handle indices for both SimpleConstraint and IndexedConstraint
             if i.__class__ is tuple:
-<<<<<<< HEAD
-                pass
-            elif obj.is_indexed():
-                i = (i,)
-            else:
-                i = ()
-            # Append 'lb' or 'ub' to the index for the constraints
-            i_lb = i + ('lb',)
-            i_ub = i + ('ub',)
-            try:  # unpack singleton tuples
-                (i_lb,) = i_lb
-                (i_ub,) = i_ub
-            except ValueError:
-                pass
-=======
                 i_lb = i + ('lb',)
                 i_ub = i + ('ub',)
             elif obj.is_indexed():
@@ -515,7 +492,6 @@
             else:
                 i_lb = 'lb'
                 i_ub = 'ub'
->>>>>>> 3ee94eee
 
             if c.lower is not None:
                 if M[0] is None:
