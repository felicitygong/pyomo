#  ___________________________________________________________________________
#
#  Pyomo: Python Optimization Modeling Objects
#  Copyright 2017 National Technology and Engineering Solutions of Sandia, LLC
#  Under the terms of Contract DE-NA0003525 with National Technology and
#  Engineering Solutions of Sandia, LLC, the U.S. Government retains certain
#  rights in this software.
#  This software is distributed under the 3-clause BSD License.
#  ___________________________________________________________________________

def load():
    import pyomo.gdp.plugins.bigm
    import pyomo.gdp.plugins.chull
    import pyomo.gdp.plugins.bilinear
    import pyomo.gdp.plugins.gdp_var_mover
<<<<<<< HEAD
    import pyomo.gdp.plugins.cuttingplane
=======
    import pyomo.gdp.plugins.cuttingplane
    import pyomo.gdp.plugins.fix_disjuncts
>>>>>>> d5cd0849
<|MERGE_RESOLUTION|>--- conflicted
+++ resolved
@@ -13,9 +13,5 @@
     import pyomo.gdp.plugins.chull
     import pyomo.gdp.plugins.bilinear
     import pyomo.gdp.plugins.gdp_var_mover
-<<<<<<< HEAD
     import pyomo.gdp.plugins.cuttingplane
-=======
-    import pyomo.gdp.plugins.cuttingplane
-    import pyomo.gdp.plugins.fix_disjuncts
->>>>>>> d5cd0849
+    import pyomo.gdp.plugins.fix_disjuncts